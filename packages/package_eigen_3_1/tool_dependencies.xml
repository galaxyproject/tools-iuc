--- conflicted
+++ resolved
@@ -6,20 +6,9 @@
     <package name="eigen3" version="3.1.3">
         <install version="1.0">
             <actions>
-<<<<<<< HEAD
                 <action type="download_by_url" sha256sum="2ea0ba3eb9ac7ec623d8be92be4ee651191532cb311e0c979d65da9bc6c5143a">
                     https://depot.galaxyproject.org/software/eigen/eigen_3.1_src_all.tar.gz
                 </action>
-=======
-                <action sha256sum="2ea0ba3eb9ac7ec623d8be92be4ee651191532cb311e0c979d65da9bc6c5143a" type="download_by_url" target_filename="eigen-eigen-2249f9c22fe8.tgz">http://bitbucket.org/eigen/eigen/get/3.1.3.tar.gz</action>
-
-                <action type="set_environment_for_install">
-                    <repository name="package_cmake_3_2_3" owner="iuc">
-                        <package name="cmake" version="3.2.3" />
-                    </repository>
-                </action>
-
->>>>>>> 60b9ea06
                 <action type="make_directory">$INSTALL_DIR/unpacked_source</action>
                 <action type="shell_command">cp -r * $INSTALL_DIR/unpacked_source</action>
                 <action type="make_directory">build</action>
