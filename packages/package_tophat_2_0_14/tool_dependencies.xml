<tool_dependency>
    <package name="tophat" version="2.0.14">
        <install version="1.0">
            <actions_group>
                <actions architecture="x86_64" os="linux">
                    <action type="download_by_url" sha256="3eb415d861748257e7561b54abcb10a97d0d9e29d7aaea5be17e95c7dbd4765d">https://depot.galaxyproject.org/package/linux/x86_64/tophat/tophat-2.0.14-Linux-x86_64.tar.gz</action>
                    <action type="move_directory_files">
                        <source_directory>.</source_directory>
                        <destination_directory>$INSTALL_DIR</destination_directory>
                    </action>
                    <action type="shell_command">sed -i.bak 's#/build/dest#$INSTALL_DIR#' $INSTALL_DIR/bin/tophat2</action>
                </actions>
                <actions>
<<<<<<< HEAD
                    <action type="download_by_url" sha256="547c5c9d127cbf7d61bc73c4251ff98a07d57e59b3718666a18b58acfb8fcfbf">http://ccb.jhu.edu/software/tophat/downloads/tophat-2.0.14.tar.gz</action>
=======
                    <action type="download_by_url">https://ccb.jhu.edu/software/tophat/downloads/tophat-2.0.14.tar.gz</action>
>>>>>>> 8eda935a
                    <action type="shell_command">./configure --prefix=$INSTALL_DIR</action>
                    <action type="make_install" />
                </actions>
                <action type="set_environment">
                    <environment_variable action="prepend_to" name="PATH">$INSTALL_DIR/bin</environment_variable>
                </action>
            </actions_group>
        </install>
        <readme />
    </package>
</tool_dependency><|MERGE_RESOLUTION|>--- conflicted
+++ resolved
@@ -11,11 +11,7 @@
                     <action type="shell_command">sed -i.bak 's#/build/dest#$INSTALL_DIR#' $INSTALL_DIR/bin/tophat2</action>
                 </actions>
                 <actions>
-<<<<<<< HEAD
-                    <action type="download_by_url" sha256="547c5c9d127cbf7d61bc73c4251ff98a07d57e59b3718666a18b58acfb8fcfbf">http://ccb.jhu.edu/software/tophat/downloads/tophat-2.0.14.tar.gz</action>
-=======
-                    <action type="download_by_url">https://ccb.jhu.edu/software/tophat/downloads/tophat-2.0.14.tar.gz</action>
->>>>>>> 8eda935a
+                    <action type="download_by_url" sha256="547c5c9d127cbf7d61bc73c4251ff98a07d57e59b3718666a18b58acfb8fcfbf">https://ccb.jhu.edu/software/tophat/downloads/tophat-2.0.14.tar.gz</action>
                     <action type="shell_command">./configure --prefix=$INSTALL_DIR</action>
                     <action type="make_install" />
                 </actions>
