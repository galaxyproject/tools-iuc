--- conflicted
+++ resolved
@@ -3,13 +3,9 @@
     <package name="infernal" version="1.1rc4">
         <install version="1.0">
             <actions>
-<<<<<<< HEAD
-                <action type="download_by_url">ftp://selab.janelia.org/pub/software/infernal/infernal-1.1rc4.tar.gz</action>
-=======
                 <action type="download_by_url" sha256sum="8891822c7935bdfb4fc9a28e6a563584a0564c17745a54984ef3242af704b3f8">
                     https://depot.galaxyproject.org/software/infernal/infernal_1.1rc4_src_all.tar.gz
                 </action>
->>>>>>> 09872476
                 <action type="autoconf"/>
                 <action type="set_environment">
                     <environment_variable action="prepend_to" name="PATH">$INSTALL_DIR/bin</environment_variable>
