--- conflicted
+++ resolved
@@ -1,6 +1,5 @@
 <?xml version="1.0"?>
 <tool_dependency>
-<<<<<<< HEAD
         <package name="atlas" version="3.10.2">
             <repository name="package_atlas_3_10" owner="iuc" prior_installation_required="True" />
         </package>
@@ -19,8 +18,7 @@
                         <repository name="package_python_2_7" owner="iuc">
                             <package name="python" version="2.7" />
                         </repository>
-                        <!-- allow downloading and installing an Python package from https://pypi.org/ -->
-                        <package>https://pypi.python.org/packages/source/n/numpy/numpy-1.9.1.tar.gz#md5#78842b73560ec378142665e712ae4ad9</package>
+                        <package md5sum="78842b73560ec378142665e712ae4ad9">https://pypi.python.org/packages/source/n/numpy/numpy-1.9.1.tar.gz</package>
                     </action>
                     <action type="set_environment">
                         <environment_variable action="prepend_to" name="PYTHONPATH">$INSTALL_DIR/lib/python</environment_variable>
@@ -34,36 +32,4 @@
             </install>
             <readme>Compiling numpy requires a C and Fortran compiler (typically gcc and gfortran). The PYTHONPATH for numpy can be accessed through PYTHONPATH_NUMPY and the binaries with PATH_NUMPY.</readme>
         </package>
-=======
-    <package name="atlas" version="3.10.2">
-        <repository name="package_atlas_3_10" owner="iuc" prior_installation_required="True" />
-    </package>
-    <package name="numpy" version="1.9">
-        <install version="1.0">
-            <actions>
-                <action md5sum="a1ed53432dbcd256398898d35bc8e645" type="download_by_url">https://pypi.python.org/packages/source/n/numpy/numpy-1.9.2.tar.gz</action>
-                <action type="make_directory">$INSTALL_DIR/lib/python</action>
-                <action type="set_environment_for_install">
-                    <repository name="package_atlas_3_10" owner="iuc">
-                        <package name="atlas" version="3.10.2" />
-                    </repository>
-                </action>
-                <action type="shell_command">
-                    export PYTHONPATH=$PYTHONPATH:$INSTALL_DIR/lib/python &amp;&amp; 
-                    export ATLAS=$ATLAS_ROOT_PATH &amp;&amp;
-                    python setup.py install --install-lib $INSTALL_DIR/lib/python --install-scripts $INSTALL_DIR/bin
-                </action>
-                <action type="set_environment">
-                    <environment_variable action="prepend_to" name="PYTHONPATH">$INSTALL_DIR/lib/python</environment_variable>
-                    <environment_variable action="prepend_to" name="PYTHONPATH">$INSTALL_DIR</environment_variable>
-                    <environment_variable action="prepend_to" name="PATH">$INSTALL_DIR/bin</environment_variable>
-                    <environment_variable action="prepend_to" name="LD_LIBRARY_PATH">$ENV[ATLAS_LIB_DIR]</environment_variable>
-                    <environment_variable action="set_to" name="PYTHONPATH_NUMPY">$INSTALL_DIR</environment_variable>
-                    <environment_variable action="set_to" name="PATH_NUMPY">$INSTALL_DIR/bin</environment_variable>
-                </action>
-            </actions>
-        </install>
-        <readme>Compiling numpy requires a C and Fortran compiler (typically gcc and gfortran). The PYTHONPATH for numpy can be accessed through PYTHONPATH_NUMPY and the binaries with PATH_NUMPY.</readme>
-    </package>
->>>>>>> 2d92a2be
 </tool_dependency>