--- conflicted
+++ resolved
@@ -2,11 +2,7 @@
     <package name="libffi" version="3.0.13">
         <install version="1.0">
             <actions>
-<<<<<<< HEAD
                 <action type="download_by_url" sha256sum="1dddde1400c3bcb7749d398071af88c3e4754058d2d4c0b3696c2f82dc5cf11c">https://depot.galaxyproject.org/software/1dddde1400c3bcb7749d398071af88c3e4754058d2d4c0b3696c2f82dc5cf11c</action>
-=======
-                <action type="download_by_url" sha256sum="1dddde1400c3bcb7749d398071af88c3e4754058d2d4c0b3696c2f82dc5cf11c">ftp://sourceware.org/pub/libffi/libffi-3.0.13.tar.gz</action>
->>>>>>> 5eb47516
                 <action type="autoconf" />
                 <action type="set_environment">
                     <environment_variable name="LD_LIBRARY_PATH" action="prepend_to">$INSTALL_DIR/lib</environment_variable>
