--- conflicted
+++ resolved
@@ -6,13 +6,9 @@
     <package name="netcdf" version="4.3.1.1">
         <install version="1.0">
             <actions>
-<<<<<<< HEAD
-                <action type="download_by_url">ftp://ftp.unidata.ucar.edu/pub/netcdf/old/netcdf-4.3.1.1.tar.gz</action>
-=======
                 <action type="download_by_url" sha256sum="09a4123d631714f488a2dc43292a7218e5241f2cf9288d2dbc8347d2fe176cad">
                     https://depot.galaxyproject.org/software/netcdf/netcdf_4.3_src_all.tar.gz
                 </action>
->>>>>>> 09872476
 
                 <action type="set_environment_for_install">
                     <repository name="package_hdf5_1_8_12" owner="iuc">
