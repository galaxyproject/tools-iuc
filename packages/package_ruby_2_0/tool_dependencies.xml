<tool_dependency>
    <package name="libxml2" version="2.9.1">
        <repository name="package_libxml2_2_9_1" owner="devteam" prior_installation_required="True" />
    </package>
    <package name="readline" version="6.2">
        <repository name="package_readline_6_2" owner="iuc" prior_installation_required="True" />
    </package>
    <package name="openssl" version="1.0">
        <repository name="package_openssl_1_0" owner="iuc" prior_installation_required="True" />
    </package>
    <package name="ncurses" version="5.9">
        <repository name="package_ncurses_5_9" owner="iuc" prior_installation_required="True" />
    </package>
    <package name="ruby" version="2.0">
        <install version="1.0">
            <actions>
<<<<<<< HEAD
                <action type="download_by_url" sha256="e6d6900eb4084053058349cfdbf63ad1414b6a8d75d58b47ed81010a9947e73b">http://cache.ruby-lang.org/pub/ruby/2.0/ruby-2.0.0-p451.tar.gz</action>
=======
                <action type="download_by_url">https://cache.ruby-lang.org/pub/ruby/2.0/ruby-2.0.0-p451.tar.gz</action>
>>>>>>> 8eda935a

                <action type="set_environment_for_install">
                    <repository name="package_libxml2_2_9_1" owner="devteam">
                        <package name="libxml2" version="2.9.1" />
                    </repository>
                    <repository name="package_openssl_1_0" owner="iuc">
                        <package name="openssl" version="1.0" />
                    </repository>
                    <repository name="package_readline_6_2" owner="iuc">
                        <package name="readline" version="6.2" />
                    </repository>
                    <repository name="package_ncurses_5_9" owner="iuc">
                        <package name="ncurses" version="5.9" />
                    </repository>
                </action>

                <!-- Fails on OSX due to lack of openssl. -->
                <action type="autoconf">--disable-install-doc</action>

                <action type="set_environment">
                    <environment_variable action="prepend_to" name="PATH">$INSTALL_DIR/bin</environment_variable>
                    <environment_variable action="set_to" name="RUBYLIB">$INSTALL_DIR/lib/</environment_variable>
                    <environment_variable action="set_to" name="RUBY_HOME">$INSTALL_DIR</environment_variable>
                    <environment_variable action="set_to" name="GALAXY_RUBY_HOME">$INSTALL_DIR</environment_variable>
                    <environment_variable name="LD_LIBRARY_PATH" action="append_to">$ENV[LIBXML_ROOT_PATH]/lib</environment_variable>
                    <environment_variable name="PKG_CONFIG_PATH" action="prepend_to">$INSTALL_DIR/lib/pkgconfig</environment_variable>
                </action>
            </actions>
        </install>
        <readme>
            This installs ruby 2.0.x. Ruby is a dynamic, open source programming language with a focus on simplicity and productivity.
            It has an elegant syntax that is natural to read and easy to write.
            https://www.ruby-lang.org/

            RUBYHOME and RUBYLIB will be set and with GALAXY_RUBY_HOME you can access the root installation directory.
        </readme>
    </package>
</tool_dependency><|MERGE_RESOLUTION|>--- conflicted
+++ resolved
@@ -14,12 +14,7 @@
     <package name="ruby" version="2.0">
         <install version="1.0">
             <actions>
-<<<<<<< HEAD
-                <action type="download_by_url" sha256="e6d6900eb4084053058349cfdbf63ad1414b6a8d75d58b47ed81010a9947e73b">http://cache.ruby-lang.org/pub/ruby/2.0/ruby-2.0.0-p451.tar.gz</action>
-=======
-                <action type="download_by_url">https://cache.ruby-lang.org/pub/ruby/2.0/ruby-2.0.0-p451.tar.gz</action>
->>>>>>> 8eda935a
-
+                <action type="download_by_url" sha256="e6d6900eb4084053058349cfdbf63ad1414b6a8d75d58b47ed81010a9947e73b">https://cache.ruby-lang.org/pub/ruby/2.0/ruby-2.0.0-p451.tar.gz</action>
                 <action type="set_environment_for_install">
                     <repository name="package_libxml2_2_9_1" owner="devteam">
                         <package name="libxml2" version="2.9.1" />
