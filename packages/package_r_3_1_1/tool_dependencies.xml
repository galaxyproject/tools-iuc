--- conflicted
+++ resolved
@@ -23,72 +23,6 @@
     </package>
     <package name="R" version="3.1.1">
         <install version="1.0">
-<<<<<<< HEAD
-            <actions_group>
-                <actions architecture="x86_64" os="linux">
-                   <action type="download_by_url">http://cran.rstudio.com/src/base/R-3/R-3.1.1.tar.gz</action>
-                   <package name="readline" version="6.2">
-                        <repository name="package_readline_6_2" owner="iuc" prior_installation_required="True" />
-                    </package>
-                    <package name="libpng" version="1.6.7">
-                        <repository  name="package_libpng_1_6_7" owner="devteam" prior_installation_required="True" />
-                    </package>
-                    <package name="cairo" version="1.12.14">
-                        <repository name="package_cairo_1_12_14" owner="devteam" prior_installation_required="True" />
-                    </package>
-                    <package name="pixman" version="0.32.4">
-                        <repository name="package_pixman_0_32_4" owner="devteam" prior_installation_required="True" />
-                    </package>
-                    <package name="freetype" version="2.5.2">
-                        <repository name="package_freetype_2_5_2" owner="devteam" prior_installation_required="True" />
-                    </package>
-                    <action type="set_environment">
-                        <environment_variable action="set_to" name="TCL_LIBRARY">$INSTALL_DIR/lib/libtcl8.4.so</environment_variable>
-                        <environment_variable action="set_to" name="TK_LIBRARY">$INSTALL_DIR/lib/libtk8.4.so</environment_variable>
-                    </action>
-                    <action type="set_environment_for_install">
-                        <repository name="package_readline_6_2" owner="iuc" prior_installation_required="True" >
-                            <package name="readline" version="6.2" />
-                        </repository>
-                        <repository name="package_libpng_1_6_7" owner="devteam" prior_installation_required="True" >
-                            <package name="libpng" version="1.6.7" />
-                        </repository>
-                        <repository name="package_cairo_1_12_14" owner="devteam" prior_installation_required="True" >
-                            <package name="cairo" version="1.12.14" />
-                        </repository>
-                        <repository name="package_pixman_0_32_4" owner="devteam" prior_installation_required="True" >
-                            <package name="pixman" version="0.32.4" />
-                        </repository>
-                        <repository name="package_freetype_2_5_2" owner="devteam" prior_installation_required="True" >
-                            <package name="freetype" version="2.5.2" />
-                        </repository>
-                    </action>
-                    <action type="shell_command">
-                        export LDFLAGS="-L$PNG_LIBS -L$READLINE_LIB_PATH" &amp;&amp;
-                        export LDFLAGS="$LDFLAGS -Wl,-rpath,$READLINE_LIB_PATH" &amp;&amp;
-                        export LDFLAGS="$LDFLAGS -Wl,-rpath,$PIXMAN_LIB_PATH" &amp;&amp;
-                        export LDFLAGS="$LDFLAGS -Wl,-rpath,$PNG_LIB_PATH" &amp;&amp;
-                        export LDFLAGS="$LDFLAGS -Wl,-rpath,$FREETYPE_LIB_PATH" &amp;&amp;
-                        export CFLAGS="-I$PNG_INCLUDES -I$READLINE_INCLUDE_PATH" &amp;&amp;
-                        export CXXFLAGS="-I$PNG_INCLUDES -I$READLINE_INCLUDE_PATH" &amp;&amp;
-                        export CPPFLAGS="-I$PNG_INCLUDES -I$READLINE_INCLUDE_PATH" &amp;&amp;
-                        ./configure --with-tcltk \
-                                    --with-blas \
-                                    --with-lapack \
-                                    --with-readline \
-                                    --with-cairo \
-                                    --with-libpng \
-                                    --without-x \
-                                    --enable-R-shlib \
-                                    --disable-R-framework \
-                                    --libdir=$INSTALL_DIR/lib \
-                                    --prefix=$INSTALL_DIR 
-                    </action>
-                    <action type="make_install" />
-                    <action type="shell_command">sed -i.bak -e 's;$INSTALL_DIR;\${R_ROOT_DIR};g' $INSTALL_DIR/bin/R</action>
-                    <action type="shell_command">sed -i.bak -e 's;$INSTALL_DIR;\${R_ROOT_DIR};g' $INSTALL_DIR/lib/R/bin/R</action>
-                </actions>
-=======
             <actions>
                 <action type="download_by_url" sha256sum="ce5c4d5e34414ce8f1ec2d5642861435fa1ddc4cd89bd336172bbe25a62c7a19">
                     http://cran.rstudio.com/src/base/R-3/R-3.1.1.tar.gz
@@ -119,7 +53,6 @@
                 <action type="autoconf">--with-tcltk --with-blas --with-lapack --with-readline --with-cairo --with-libpng --without-x --without-aqua --enable-R-shlib --disable-R-framework --libdir=$INSTALL_DIR/lib</action>
                 <action type="shell_command">sed -i.bak -e 's;$INSTALL_DIR;\${R_ROOT_DIR};g' $INSTALL_DIR/bin/R</action>
                 <action type="shell_command">sed -i.bak -e 's;$INSTALL_DIR;\${R_ROOT_DIR};g' $INSTALL_DIR/lib/R/bin/R</action>
->>>>>>> 09872476
                 <action type="set_environment">
                     <environment_variable action="set_to" name="R_DOC_DIR">$INSTALL_DIR/lib/R/doc</environment_variable>
                     <environment_variable action="set_to" name="R_HOME_DIR">$INSTALL_DIR/lib/R</environment_variable>
