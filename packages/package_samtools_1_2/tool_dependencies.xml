<?xml version="1.0"?>
<tool_dependency>
    <package name="ncurses" version="5.9">
        <repository name="package_ncurses_5_9" owner="iuc" prior_installation_required="True" />
    </package>
    <package name="zlib" version="1.2.8">
        <repository name="package_zlib_1_2_8" owner="iuc" prior_installation_required="True" />
    </package>
    <package name="samtools" version="1.2">
        <install version="1.0">
            <actions_group>
<<<<<<< HEAD
                <actions os="linux" architecture="x86_64">
                    <action type="download_by_url">https://depot.galaxyproject.org/package/linux/x86_64/samtools/samtools-1.2%2Bgx1-Linux-x86_64.tar.gz</action>
=======
                <actions architecture="x86_64" os="linux">
                    <action type="download_by_url" sha256sum="4bf5ee7bbf76c8260f032a7242c37f78cac5c33284f5a453b27de0ec131bafdb">
                        https://depot.galaxyproject.org/software/samtools/samtools_1.2_linux_x64.tar.gz
                    </action>
>>>>>>> 09872476
                    <action type="move_directory_files">
                        <source_directory>.</source_directory>
                        <destination_directory>$INSTALL_DIR</destination_directory>
                    </action>
                </actions>
                <actions>
                    <action type="download_by_url" sha256sum="420e7a4a107fe37619b9d300b6379452eb8eb04a4a9b65c3ec69de82ccc26daa">
                        https://depot.galaxyproject.org/software/samtools/samtools_1.2_src_all.tar.bz2
                    </action>
                    <action type="set_environment_for_install">
                        <repository name="package_ncurses_5_9" owner="iuc">
                            <package name="ncurses" version="5.9" />
                        </repository>
                        <repository name="package_zlib_1_2_8" owner="iuc">
                            <package name="zlib" version="1.2.8" />
                        </repository>
                    </action>
                    <action type="shell_command">sed -i.bak 's#/usr/local#$INSTALL_DIR#' Makefile</action>
                    <action type="shell_command">sed -i.bak -e 's/-lcurses/-lncurses/' Makefile</action>
                    <action type="shell_command">sed -i.bak -e "s|CFLAGS=\s*-g\s*-Wall\s*-O2\s*|CFLAGS= -g -Wall -O2 -I$NCURSES_INCLUDE_PATH/ncurses/ -I$NCURSES_INCLUDE_PATH -L$NCURSES_LIB_PATH|g" Makefile</action>
                    <action type="make_install" />
                    <action type="move_file">
                        <source>samtools</source>
                        <destination>$INSTALL_DIR/bin</destination>
                    </action>
                    <action type="shell_command">cd htslib-1.2.1 &amp;&amp; make bgzip tabix</action>
                    <action type="move_file">
                        <source>htslib-1.2.1/bgzip</source>
                        <destination>$INSTALL_DIR/bin</destination>
                    </action>
                    <action type="move_file">
                        <source>htslib-1.2.1/tabix</source>
                        <destination>$INSTALL_DIR/bin</destination>
                    </action>
                </actions>
                <action type="set_environment">
                    <environment_variable action="prepend_to" name="PATH">$INSTALL_DIR/bin</environment_variable>
                    <environment_variable action="set_to" name="SAMTOOLS_ROOT_PATH">$INSTALL_DIR</environment_variable>
                </action>
            </actions_group>
        </install>
        <readme><![CDATA[
Program: samtools (Tools for alignments in the SAM format)
Version: 1.2

Usage:   samtools <command> [options]

Commands:
  -- indexing
         faidx       index/extract FASTA
         index       index alignment
  -- editing
         calmd       recalculate MD/NM tags and '=' bases
         fixmate     fix mate information
         reheader    replace BAM header
         rmdup       remove PCR duplicates
         targetcut   cut fosmid regions (for fosmid pool only)
  -- file operations
         bamshuf     shuffle and group alignments by name
         cat         concatenate BAMs
         merge       merge sorted alignments
         mpileup     multi-way pileup
         sort        sort alignment file
         split       splits a file by read group
         bam2fq      converts a BAM to a FASTQ
  -- stats
         bedcov      read depth per BED region
         depth       compute the depth
         flagstat    simple stats
         idxstats    BAM index stats
         phase       phase heterozygotes
         stats       generate stats (former bamcheck)
  -- viewing
         flags       explain BAM flags
         tview       text alignment viewer
         view        SAM<->BAM<->CRAM conversion
        ]]></readme>
    </package>
</tool_dependency><|MERGE_RESOLUTION|>--- conflicted
+++ resolved
@@ -9,15 +9,10 @@
     <package name="samtools" version="1.2">
         <install version="1.0">
             <actions_group>
-<<<<<<< HEAD
-                <actions os="linux" architecture="x86_64">
-                    <action type="download_by_url">https://depot.galaxyproject.org/package/linux/x86_64/samtools/samtools-1.2%2Bgx1-Linux-x86_64.tar.gz</action>
-=======
                 <actions architecture="x86_64" os="linux">
                     <action type="download_by_url" sha256sum="4bf5ee7bbf76c8260f032a7242c37f78cac5c33284f5a453b27de0ec131bafdb">
                         https://depot.galaxyproject.org/software/samtools/samtools_1.2_linux_x64.tar.gz
                     </action>
->>>>>>> 09872476
                     <action type="move_directory_files">
                         <source_directory>.</source_directory>
                         <destination_directory>$INSTALL_DIR</destination_directory>
