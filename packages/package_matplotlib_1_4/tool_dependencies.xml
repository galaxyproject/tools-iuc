<?xml version="1.0"?>
<tool_dependency>
    <package name="numpy" version="1.9">
       <repository name="package_numpy_1_9" owner="iuc" prior_installation_required="True" />
    </package>
    <package name="freetype" version="2.5.2">
        <repository name="package_freetype_2_5_2" owner="iuc" prior_installation_required="True" />
    </package>
    <package name="libpng" version="1.6.7">
        <repository name="package_libpng_1_6_7" owner="iuc" prior_installation_required="True" />
    </package>
    <package name="zlib" version="1.2.8">
        <repository name="package_zlib_1_2_8" owner="iuc" prior_installation_required="True" />
    </package>
    <package name="matplotlib" version="1.4">
        <install version="1.0">
            <actions>
<<<<<<< HEAD
                <!-- first action is always downloading -->
                <action md5sum="86af2e3e3c61849ac7576a6f5ca44267" type="download_by_url">https://pypi.python.org/packages/source/m/matplotlib/matplotlib-1.4.3.tar.gz</action>
=======
                <action type="download_by_url" sha256sum="7417cedc598fdd98d8eb02130345d70d1a4b103e41560363267f625cb711d314">
                    https://pypi.python.org/packages/source/m/matplotlib/matplotlib-1.4.0.tar.gz
                </action>
>>>>>>> 09872476

                <!-- populate the environment variables from the dependend repos -->
                <action type="set_environment_for_install">
                   <repository name="package_zlib_1_2_8" owner="iuc">
                        <package name="zlib" version="1.2.8" />
                    </repository>
                    <repository name="package_numpy_1_9" owner="iuc">
                        <package name="numpy" version="1.9" />
                    </repository>
                    <repository name="package_freetype_2_5_2" owner="iuc">
                        <package name="freetype" version="2.5.2" />
                    </repository>
                    <repository name="package_libpng_1_6_7" owner="iuc">
                        <package name="libpng" version="1.6.7" />
                    </repository>
                </action>

                <!-- install matplotlib -->
                <action type="make_directory">$INSTALL_DIR/lib/python</action>
                <action type="shell_command">
                    export PYTHONPATH=$PYTHONPATH:$INSTALL_DIR/lib/python &amp;&amp;
                    python setup.py install --install-lib $INSTALL_DIR/lib/python --install-scripts $INSTALL_DIR/bin
                </action>
                <action type="set_environment">
                    <environment_variable action="prepend_to" name="PYTHONPATH">$INSTALL_DIR/lib/python</environment_variable>
                    <environment_variable action="prepend_to" name="PYTHONPATH">$ENV[PYTHONPATH_NUMPY]</environment_variable>
                    <environment_variable action="prepend_to" name="PATH">$ENV[PATH_NUMPY]</environment_variable>
                    <environment_variable action="set_to" name="PYTHONPATH_MATPLOTLIB">$INSTALL_DIR/lib/python</environment_variable>
                </action>
            </actions>
        </install>
        <readme>Compiling matplotlib requires a C compiler (typically gcc) and libpng.</readme>
    </package>
</tool_dependency><|MERGE_RESOLUTION|>--- conflicted
+++ resolved
@@ -15,14 +15,9 @@
     <package name="matplotlib" version="1.4">
         <install version="1.0">
             <actions>
-<<<<<<< HEAD
-                <!-- first action is always downloading -->
-                <action md5sum="86af2e3e3c61849ac7576a6f5ca44267" type="download_by_url">https://pypi.python.org/packages/source/m/matplotlib/matplotlib-1.4.3.tar.gz</action>
-=======
                 <action type="download_by_url" sha256sum="7417cedc598fdd98d8eb02130345d70d1a4b103e41560363267f625cb711d314">
                     https://pypi.python.org/packages/source/m/matplotlib/matplotlib-1.4.0.tar.gz
                 </action>
->>>>>>> 09872476
 
                 <!-- populate the environment variables from the dependend repos -->
                 <action type="set_environment_for_install">
