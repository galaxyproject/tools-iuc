--- conflicted
+++ resolved
@@ -52,17 +52,10 @@
         <!-- by default python is not looking af LD_INCLUDE_PATH and Co. -->
         <action type="shell_command">sed -i.bak -e "s/if host_platform == 'atheos':/if True:/g" setup.py</action>
 
-<<<<<<< HEAD
         <action type="autoconf"/>
         <action type="download_file">https://bitbucket.org/pypa/setuptools/get/18.2.tar.bz2</action>
         <action type="shell_command">tar -xjf 18.2.tar.bz2</action>
         <action type="change_directory">pypa-setuptools-1a981f2e5031</action>
-=======
-        <action type="autoconf" />
-        <action type="download_file">https://bitbucket.org/pypa/setuptools/get/6.1.tar.bz2</action>
-        <action type="shell_command">tar -xjf 6.1.tar.bz2</action>
-        <action type="change_directory">pypa-setuptools-7ea80190d494</action>
->>>>>>> f506a12c
 
         <action type="shell_command">
             export PATH=$PATH:$INSTALL_DIR/bin &amp;&amp;
