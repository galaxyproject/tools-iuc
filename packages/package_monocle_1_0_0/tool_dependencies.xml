<tool_dependency>
    <package name="R" version="3.1.2">
        <repository name="package_r_3_1_2" owner="iuc" prior_installation_required="True" />
    </package>
    <package name="monocle" version="1.0.0">
        <install version="1.0">
            <actions>
                <action type="setup_r_environment">
                    <repository name="package_r_3_1_2" owner="iuc">
                        <package name="R" version="3.1.2" />
                    </repository>
<<<<<<< HEAD
                    <package sha256sum="f6ebbc8df4e690eca072c269d9290257c223735963495938f475a7d906a25c35">https://depot.galaxyproject.org/software/f6ebbc8df4e690eca072c269d9290257c223735963495938f475a7d906a25c35</package>
                    <package sha256sum="b34dbfd2d70d6f5ea98451c74d5780ca80d32b6b60de1690a50768d0fa942f14">https://depot.galaxyproject.org/software/b34dbfd2d70d6f5ea98451c74d5780ca80d32b6b60de1690a50768d0fa942f14</package>
                    <package sha256sum="d451f2c72c46a7b5fa6dd252a207ba72f0a5a86d1bfc95408935f079efa85f77">https://depot.galaxyproject.org/software/d451f2c72c46a7b5fa6dd252a207ba72f0a5a86d1bfc95408935f079efa85f77</package>
                    <package sha256sum="c481a23e57762d969b225d0fa2e72cbe72e0ce037422d89bafcc8b7527561b9c">https://depot.galaxyproject.org/software/c481a23e57762d969b225d0fa2e72cbe72e0ce037422d89bafcc8b7527561b9c</package>
                    <package sha256sum="1ded155e6ac6458a3673531ebfed3ecbf1969f4d7ed257f9f70a4b7c6f75b652">https://depot.galaxyproject.org/software/1ded155e6ac6458a3673531ebfed3ecbf1969f4d7ed257f9f70a4b7c6f75b652</package>
                    <package sha256sum="1ded155e6ac6458a3673531ebfed3ecbf1969f4d7ed257f9f70a4b7c6f75b652">https://depot.galaxyproject.org/software/1ded155e6ac6458a3673531ebfed3ecbf1969f4d7ed257f9f70a4b7c6f75b652</package>
                    <package sha256sum="3062422c2ca917e52749464d63084a0d3cc061f59083f069280ec26336ce2f55">https://depot.galaxyproject.org/software/3062422c2ca917e52749464d63084a0d3cc061f59083f069280ec26336ce2f55</package>
                    <package sha256sum="b08ba8e62e0ce05e7a4c07ba3ffa67719161db62438b04f14343f8928d74304d">https://depot.galaxyproject.org/software/b08ba8e62e0ce05e7a4c07ba3ffa67719161db62438b04f14343f8928d74304d</package>
                    <package sha256sum="4a832f41b5dd63dce472268faaf9dc452458a438257dbd78507cfc62173e8689">https://depot.galaxyproject.org/software/4a832f41b5dd63dce472268faaf9dc452458a438257dbd78507cfc62173e8689</package>
                    <package sha256sum="fbd49f75a5b0b7266378515af98db310cf6c772bf6e68bed01f38ee99b408042">https://depot.galaxyproject.org/software/fbd49f75a5b0b7266378515af98db310cf6c772bf6e68bed01f38ee99b408042</package>
                    <package sha256sum="f3e9781e84e114b7a88eb099825936cc5ae7276bbba5af94d35adb1b3ea2ccdd">https://depot.galaxyproject.org/software/f3e9781e84e114b7a88eb099825936cc5ae7276bbba5af94d35adb1b3ea2ccdd</package>
                    <package sha256sum="31151eaf36f70bdc1172da5ff5088ee51cc0a3db4ead59c7c38c25316d580dd1">https://depot.galaxyproject.org/software/31151eaf36f70bdc1172da5ff5088ee51cc0a3db4ead59c7c38c25316d580dd1</package>
                    <package sha256sum="5ede229eef929b7e536f7b735c4bbedde26022ec1a635c783d9da3274a5b0007">https://depot.galaxyproject.org/software/5ede229eef929b7e536f7b735c4bbedde26022ec1a635c783d9da3274a5b0007</package>
                    <package sha256sum="84e787f58f626c52a1e3fc1201f724835dfa8023358bfed742e7001441f425ae">https://depot.galaxyproject.org/software/84e787f58f626c52a1e3fc1201f724835dfa8023358bfed742e7001441f425ae</package>
                    <package sha256sum="0d8069eb48e91f6f6d6a9148f4e2dc5026cabead15dd15fc343eff9cf33f538f">https://depot.galaxyproject.org/software/0d8069eb48e91f6f6d6a9148f4e2dc5026cabead15dd15fc343eff9cf33f538f</package>
                    <package sha256sum="3475ee813e85da4a94def68d7adb437e44a63f0afeb5ad8ae0f636b44ce779c9">https://depot.galaxyproject.org/software/3475ee813e85da4a94def68d7adb437e44a63f0afeb5ad8ae0f636b44ce779c9</package>
                    <package sha256sum="d0d941bfbf247879b3510c8ef3e35853b1fbe83ff3ce952e93d3f8244afcbb0e">https://depot.galaxyproject.org/software/d0d941bfbf247879b3510c8ef3e35853b1fbe83ff3ce952e93d3f8244afcbb0e</package>
                    <package sha256sum="3475ee813e85da4a94def68d7adb437e44a63f0afeb5ad8ae0f636b44ce779c9">https://depot.galaxyproject.org/software/3475ee813e85da4a94def68d7adb437e44a63f0afeb5ad8ae0f636b44ce779c9</package>
                    <package sha256sum="76f6bcf4b4dba6afc44682c68d4ae3bb088aec7b655f73a26a364e707a2b5606">https://depot.galaxyproject.org/software/76f6bcf4b4dba6afc44682c68d4ae3bb088aec7b655f73a26a364e707a2b5606</package>
                    <package sha256sum="76f6bcf4b4dba6afc44682c68d4ae3bb088aec7b655f73a26a364e707a2b5606">https://depot.galaxyproject.org/software/76f6bcf4b4dba6afc44682c68d4ae3bb088aec7b655f73a26a364e707a2b5606</package>
                    <package sha256sum="76f6bcf4b4dba6afc44682c68d4ae3bb088aec7b655f73a26a364e707a2b5606">https://depot.galaxyproject.org/software/76f6bcf4b4dba6afc44682c68d4ae3bb088aec7b655f73a26a364e707a2b5606</package>
                    <package sha256sum="76f6bcf4b4dba6afc44682c68d4ae3bb088aec7b655f73a26a364e707a2b5606">https://depot.galaxyproject.org/software/76f6bcf4b4dba6afc44682c68d4ae3bb088aec7b655f73a26a364e707a2b5606</package>
                    <package sha256sum="76f6bcf4b4dba6afc44682c68d4ae3bb088aec7b655f73a26a364e707a2b5606">https://depot.galaxyproject.org/software/76f6bcf4b4dba6afc44682c68d4ae3bb088aec7b655f73a26a364e707a2b5606</package>
                    <package sha256sum="1513cf6b6ed74865bfdd9f8ca58feae12b62f38965d1a32c6130bef810ca30c1">https://depot.galaxyproject.org/software/1513cf6b6ed74865bfdd9f8ca58feae12b62f38965d1a32c6130bef810ca30c1</package>
                    <package sha256sum="19b82a4b680977e5e101d7cd2dbdb227cabd0a8a929368c213aa95a91d3a737a">https://depot.galaxyproject.org/software/19b82a4b680977e5e101d7cd2dbdb227cabd0a8a929368c213aa95a91d3a737a</package>
                    <package sha256sum="deaf82b5670f91bc65a0ff31a2f03c540e210539251c5e0e10b2a707d3ac5ec0">https://depot.galaxyproject.org/software/deaf82b5670f91bc65a0ff31a2f03c540e210539251c5e0e10b2a707d3ac5ec0</package>
                    <package sha256sum="59e4ac20639d9d29dc6632fd05385170a8ab1df597f9f7a739a07fc02d9ad2e5">https://depot.galaxyproject.org/software/59e4ac20639d9d29dc6632fd05385170a8ab1df597f9f7a739a07fc02d9ad2e5</package>
                    <package sha256sum="d0757b4a3f2c53cfd8e96bf468a3aa7106085f6f1b0a6145513e8faf37e159ba">https://depot.galaxyproject.org/software/d0757b4a3f2c53cfd8e96bf468a3aa7106085f6f1b0a6145513e8faf37e159ba</package>
                    <package sha256sum="ab606f36dc54fe3e703294ab6334804c3967da7cc6038f1600cdb1080f3b271e">https://depot.galaxyproject.org/software/ab606f36dc54fe3e703294ab6334804c3967da7cc6038f1600cdb1080f3b271e</package>
=======
                    <package sha256sum="f6ebbc8df4e690eca072c269d9290257c223735963495938f475a7d906a25c35">http://cran.fhcrc.org/src/contrib/VGAM_0.9-6.tar.gz</package>
                    <package sha256sum="b34dbfd2d70d6f5ea98451c74d5780ca80d32b6b60de1690a50768d0fa942f14">https://bioconductor.org/packages/3.0/data/experiment/src/contrib/HSMMSingleCell_1.0.0.tar.gz</package>
                    <package sha256sum="d451f2c72c46a7b5fa6dd252a207ba72f0a5a86d1bfc95408935f079efa85f77">https://bioconductor.org/packages/3.0/bioc/src/contrib/BiocGenerics_0.12.1.tar.gz</package>
                    <package sha256sum="c481a23e57762d969b225d0fa2e72cbe72e0ce037422d89bafcc8b7527561b9c">https://bioconductor.org/packages/3.0/bioc/src/contrib/Biobase_2.26.0.tar.gz</package>
                    <package sha256sum="1ded155e6ac6458a3673531ebfed3ecbf1969f4d7ed257f9f70a4b7c6f75b652">http://cran.fhcrc.org/src/contrib/Rcpp_0.11.4.tar.gz</package>
                    <package sha256sum="1ded155e6ac6458a3673531ebfed3ecbf1969f4d7ed257f9f70a4b7c6f75b652">http://cran.fhcrc.org/src/contrib/plyr_1.8.1.tar.gz</package>
                    <package sha256sum="3062422c2ca917e52749464d63084a0d3cc061f59083f069280ec26336ce2f55">http://cran.fhcrc.org/src/contrib/digest_0.6.8.tar.gz</package>
                    <package sha256sum="b08ba8e62e0ce05e7a4c07ba3ffa67719161db62438b04f14343f8928d74304d">http://cran.fhcrc.org/src/contrib/gtable_0.1.2.tar.gz</package>
                    <package sha256sum="4a832f41b5dd63dce472268faaf9dc452458a438257dbd78507cfc62173e8689">http://cran.fhcrc.org/src/contrib/stringr_0.6.2.tar.gz</package>
                    <package sha256sum="fbd49f75a5b0b7266378515af98db310cf6c772bf6e68bed01f38ee99b408042">http://cran.fhcrc.org/src/contrib/reshape2_1.4.1.tar.gz</package>
                    <package sha256sum="f3e9781e84e114b7a88eb099825936cc5ae7276bbba5af94d35adb1b3ea2ccdd">http://cran.fhcrc.org/src/contrib/RColorBrewer_1.1-2.tar.gz</package>
                    <package sha256sum="31151eaf36f70bdc1172da5ff5088ee51cc0a3db4ead59c7c38c25316d580dd1">http://cran.fhcrc.org/src/contrib/dichromat_2.0-0.tar.gz</package>
                    <package sha256sum="5ede229eef929b7e536f7b735c4bbedde26022ec1a635c783d9da3274a5b0007">http://cran.fhcrc.org/src/contrib/colorspace_1.2-4.tar.gz</package>
                    <package sha256sum="84e787f58f626c52a1e3fc1201f724835dfa8023358bfed742e7001441f425ae">http://cran.fhcrc.org/src/contrib/munsell_0.4.2.tar.gz</package>
                    <package sha256sum="0d8069eb48e91f6f6d6a9148f4e2dc5026cabead15dd15fc343eff9cf33f538f">http://cran.fhcrc.org/src/contrib/labeling_0.3.tar.gz</package>
                    <package sha256sum="3475ee813e85da4a94def68d7adb437e44a63f0afeb5ad8ae0f636b44ce779c9">http://cran.fhcrc.org/src/contrib/scales_0.2.4.tar.gz</package>
                    <package sha256sum="d0d941bfbf247879b3510c8ef3e35853b1fbe83ff3ce952e93d3f8244afcbb0e">http://cran.fhcrc.org/src/contrib/proto_0.3-10.tar.gz</package>
                    <package sha256sum="3475ee813e85da4a94def68d7adb437e44a63f0afeb5ad8ae0f636b44ce779c9">http://cran.fhcrc.org/src/contrib/MASS_7.3-39.tar.gz</package>
                    <package sha256sum="76f6bcf4b4dba6afc44682c68d4ae3bb088aec7b655f73a26a364e707a2b5606">http://cran.fhcrc.org/src/contrib/ggplot2_1.0.0.tar.gz</package>
                    <package sha256sum="76f6bcf4b4dba6afc44682c68d4ae3bb088aec7b655f73a26a364e707a2b5606">http://cran.fhcrc.org/src/contrib/lattice_0.20-30.tar.gz</package>
                    <package sha256sum="76f6bcf4b4dba6afc44682c68d4ae3bb088aec7b655f73a26a364e707a2b5606">http://cran.fhcrc.org/src/contrib/Matrix_1.1-5.tar.gz</package>
                    <package sha256sum="76f6bcf4b4dba6afc44682c68d4ae3bb088aec7b655f73a26a364e707a2b5606">http://cran.fhcrc.org/src/contrib/igraph_0.7.1.tar.gz</package>
                    <package sha256sum="76f6bcf4b4dba6afc44682c68d4ae3bb088aec7b655f73a26a364e707a2b5606">http://cran.fhcrc.org/src/contrib/cluster_2.0.1.tar.gz</package>
                    <package sha256sum="1513cf6b6ed74865bfdd9f8ca58feae12b62f38965d1a32c6130bef810ca30c1">http://cran.fhcrc.org/src/contrib/combinat_0.0-8.tar.gz</package>
                    <package sha256sum="19b82a4b680977e5e101d7cd2dbdb227cabd0a8a929368c213aa95a91d3a737a">http://cran.fhcrc.org/src/contrib/fastICA_1.2-0.tar.gz</package>
                    <package sha256sum="deaf82b5670f91bc65a0ff31a2f03c540e210539251c5e0e10b2a707d3ac5ec0">http://cran.fhcrc.org/src/contrib/irlba_1.0.3.tar.gz</package>
                    <package sha256sum="59e4ac20639d9d29dc6632fd05385170a8ab1df597f9f7a739a07fc02d9ad2e5">http://cran.fhcrc.org/src/contrib/matrixStats_0.14.0.tar.gz</package>
                    <package sha256sum="d0757b4a3f2c53cfd8e96bf468a3aa7106085f6f1b0a6145513e8faf37e159ba">http://bioconductor.org/packages/3.0/bioc/src/contrib/limma_3.22.4.tar.gz</package>
                    <package sha256sum="ab606f36dc54fe3e703294ab6334804c3967da7cc6038f1600cdb1080f3b271e">https://bioconductor.org/packages/3.0/bioc/src/contrib/monocle_1.0.0.tar.gz</package>
>>>>>>> 5eb47516
                </action>
            </actions>
        </install>
        <readme>
        Analysis tools for single-cell expression experiments.

Monocle performs differential expression and time-series analysis for single-cell expression experiments. It orders individual cells according to
progress through a biological process, without knowing ahead of time which genes define progress through that process.
Monocle also performs differential expression analysis, clustering, visualization,
and other useful tasks on single cell expression data. It is designed to work with RNA-Seq and qPCR data, but could be used with other types as well.

Trapnell C, Cacchiarelli D, Grimsby J, Pokharel P, Li S, Morse M, Lennon NJ, Livak KJ, Mikkelsen TS and Rinn JL (2014). “The dynamics and regulators of cell fate decisions are revealed by pseudo-temporal ordering of single cells.” Nature Biotechnology.

https://www.bioconductor.org/packages/release/bioc/html/monocle.html

        </readme>
    </package>
</tool_dependency><|MERGE_RESOLUTION|>--- conflicted
+++ resolved
@@ -9,7 +9,6 @@
                     <repository name="package_r_3_1_2" owner="iuc">
                         <package name="R" version="3.1.2" />
                     </repository>
-<<<<<<< HEAD
                     <package sha256sum="f6ebbc8df4e690eca072c269d9290257c223735963495938f475a7d906a25c35">https://depot.galaxyproject.org/software/f6ebbc8df4e690eca072c269d9290257c223735963495938f475a7d906a25c35</package>
                     <package sha256sum="b34dbfd2d70d6f5ea98451c74d5780ca80d32b6b60de1690a50768d0fa942f14">https://depot.galaxyproject.org/software/b34dbfd2d70d6f5ea98451c74d5780ca80d32b6b60de1690a50768d0fa942f14</package>
                     <package sha256sum="d451f2c72c46a7b5fa6dd252a207ba72f0a5a86d1bfc95408935f079efa85f77">https://depot.galaxyproject.org/software/d451f2c72c46a7b5fa6dd252a207ba72f0a5a86d1bfc95408935f079efa85f77</package>
@@ -39,37 +38,6 @@
                     <package sha256sum="59e4ac20639d9d29dc6632fd05385170a8ab1df597f9f7a739a07fc02d9ad2e5">https://depot.galaxyproject.org/software/59e4ac20639d9d29dc6632fd05385170a8ab1df597f9f7a739a07fc02d9ad2e5</package>
                     <package sha256sum="d0757b4a3f2c53cfd8e96bf468a3aa7106085f6f1b0a6145513e8faf37e159ba">https://depot.galaxyproject.org/software/d0757b4a3f2c53cfd8e96bf468a3aa7106085f6f1b0a6145513e8faf37e159ba</package>
                     <package sha256sum="ab606f36dc54fe3e703294ab6334804c3967da7cc6038f1600cdb1080f3b271e">https://depot.galaxyproject.org/software/ab606f36dc54fe3e703294ab6334804c3967da7cc6038f1600cdb1080f3b271e</package>
-=======
-                    <package sha256sum="f6ebbc8df4e690eca072c269d9290257c223735963495938f475a7d906a25c35">http://cran.fhcrc.org/src/contrib/VGAM_0.9-6.tar.gz</package>
-                    <package sha256sum="b34dbfd2d70d6f5ea98451c74d5780ca80d32b6b60de1690a50768d0fa942f14">https://bioconductor.org/packages/3.0/data/experiment/src/contrib/HSMMSingleCell_1.0.0.tar.gz</package>
-                    <package sha256sum="d451f2c72c46a7b5fa6dd252a207ba72f0a5a86d1bfc95408935f079efa85f77">https://bioconductor.org/packages/3.0/bioc/src/contrib/BiocGenerics_0.12.1.tar.gz</package>
-                    <package sha256sum="c481a23e57762d969b225d0fa2e72cbe72e0ce037422d89bafcc8b7527561b9c">https://bioconductor.org/packages/3.0/bioc/src/contrib/Biobase_2.26.0.tar.gz</package>
-                    <package sha256sum="1ded155e6ac6458a3673531ebfed3ecbf1969f4d7ed257f9f70a4b7c6f75b652">http://cran.fhcrc.org/src/contrib/Rcpp_0.11.4.tar.gz</package>
-                    <package sha256sum="1ded155e6ac6458a3673531ebfed3ecbf1969f4d7ed257f9f70a4b7c6f75b652">http://cran.fhcrc.org/src/contrib/plyr_1.8.1.tar.gz</package>
-                    <package sha256sum="3062422c2ca917e52749464d63084a0d3cc061f59083f069280ec26336ce2f55">http://cran.fhcrc.org/src/contrib/digest_0.6.8.tar.gz</package>
-                    <package sha256sum="b08ba8e62e0ce05e7a4c07ba3ffa67719161db62438b04f14343f8928d74304d">http://cran.fhcrc.org/src/contrib/gtable_0.1.2.tar.gz</package>
-                    <package sha256sum="4a832f41b5dd63dce472268faaf9dc452458a438257dbd78507cfc62173e8689">http://cran.fhcrc.org/src/contrib/stringr_0.6.2.tar.gz</package>
-                    <package sha256sum="fbd49f75a5b0b7266378515af98db310cf6c772bf6e68bed01f38ee99b408042">http://cran.fhcrc.org/src/contrib/reshape2_1.4.1.tar.gz</package>
-                    <package sha256sum="f3e9781e84e114b7a88eb099825936cc5ae7276bbba5af94d35adb1b3ea2ccdd">http://cran.fhcrc.org/src/contrib/RColorBrewer_1.1-2.tar.gz</package>
-                    <package sha256sum="31151eaf36f70bdc1172da5ff5088ee51cc0a3db4ead59c7c38c25316d580dd1">http://cran.fhcrc.org/src/contrib/dichromat_2.0-0.tar.gz</package>
-                    <package sha256sum="5ede229eef929b7e536f7b735c4bbedde26022ec1a635c783d9da3274a5b0007">http://cran.fhcrc.org/src/contrib/colorspace_1.2-4.tar.gz</package>
-                    <package sha256sum="84e787f58f626c52a1e3fc1201f724835dfa8023358bfed742e7001441f425ae">http://cran.fhcrc.org/src/contrib/munsell_0.4.2.tar.gz</package>
-                    <package sha256sum="0d8069eb48e91f6f6d6a9148f4e2dc5026cabead15dd15fc343eff9cf33f538f">http://cran.fhcrc.org/src/contrib/labeling_0.3.tar.gz</package>
-                    <package sha256sum="3475ee813e85da4a94def68d7adb437e44a63f0afeb5ad8ae0f636b44ce779c9">http://cran.fhcrc.org/src/contrib/scales_0.2.4.tar.gz</package>
-                    <package sha256sum="d0d941bfbf247879b3510c8ef3e35853b1fbe83ff3ce952e93d3f8244afcbb0e">http://cran.fhcrc.org/src/contrib/proto_0.3-10.tar.gz</package>
-                    <package sha256sum="3475ee813e85da4a94def68d7adb437e44a63f0afeb5ad8ae0f636b44ce779c9">http://cran.fhcrc.org/src/contrib/MASS_7.3-39.tar.gz</package>
-                    <package sha256sum="76f6bcf4b4dba6afc44682c68d4ae3bb088aec7b655f73a26a364e707a2b5606">http://cran.fhcrc.org/src/contrib/ggplot2_1.0.0.tar.gz</package>
-                    <package sha256sum="76f6bcf4b4dba6afc44682c68d4ae3bb088aec7b655f73a26a364e707a2b5606">http://cran.fhcrc.org/src/contrib/lattice_0.20-30.tar.gz</package>
-                    <package sha256sum="76f6bcf4b4dba6afc44682c68d4ae3bb088aec7b655f73a26a364e707a2b5606">http://cran.fhcrc.org/src/contrib/Matrix_1.1-5.tar.gz</package>
-                    <package sha256sum="76f6bcf4b4dba6afc44682c68d4ae3bb088aec7b655f73a26a364e707a2b5606">http://cran.fhcrc.org/src/contrib/igraph_0.7.1.tar.gz</package>
-                    <package sha256sum="76f6bcf4b4dba6afc44682c68d4ae3bb088aec7b655f73a26a364e707a2b5606">http://cran.fhcrc.org/src/contrib/cluster_2.0.1.tar.gz</package>
-                    <package sha256sum="1513cf6b6ed74865bfdd9f8ca58feae12b62f38965d1a32c6130bef810ca30c1">http://cran.fhcrc.org/src/contrib/combinat_0.0-8.tar.gz</package>
-                    <package sha256sum="19b82a4b680977e5e101d7cd2dbdb227cabd0a8a929368c213aa95a91d3a737a">http://cran.fhcrc.org/src/contrib/fastICA_1.2-0.tar.gz</package>
-                    <package sha256sum="deaf82b5670f91bc65a0ff31a2f03c540e210539251c5e0e10b2a707d3ac5ec0">http://cran.fhcrc.org/src/contrib/irlba_1.0.3.tar.gz</package>
-                    <package sha256sum="59e4ac20639d9d29dc6632fd05385170a8ab1df597f9f7a739a07fc02d9ad2e5">http://cran.fhcrc.org/src/contrib/matrixStats_0.14.0.tar.gz</package>
-                    <package sha256sum="d0757b4a3f2c53cfd8e96bf468a3aa7106085f6f1b0a6145513e8faf37e159ba">http://bioconductor.org/packages/3.0/bioc/src/contrib/limma_3.22.4.tar.gz</package>
-                    <package sha256sum="ab606f36dc54fe3e703294ab6334804c3967da7cc6038f1600cdb1080f3b271e">https://bioconductor.org/packages/3.0/bioc/src/contrib/monocle_1.0.0.tar.gz</package>
->>>>>>> 5eb47516
                 </action>
             </actions>
         </install>
