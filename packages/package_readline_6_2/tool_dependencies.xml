--- conflicted
+++ resolved
@@ -5,15 +5,7 @@
     <package name="readline" version="6.2">
         <install version="1.0">
             <actions>
-<<<<<<< HEAD
                 <action type="download_by_url" sha256sum="79a696070a058c233c72dd6ac697021cc64abd5ed51e59db867d66d196a89381">https://depot.galaxyproject.org/software/79a696070a058c233c72dd6ac697021cc64abd5ed51e59db867d66d196a89381</action>
-<<<<<<< HEAD
-=======
-=======
-                <action type="download_by_url" sha256sum="79a696070a058c233c72dd6ac697021cc64abd5ed51e59db867d66d196a89381">ftp://ftp.gnu.org/gnu/readline/readline-6.2.tar.gz</action>
->>>>>>> 5eb47516
-
->>>>>>> cd7bf03... Completely rewrite for CPC urls
                 <action type="set_environment_for_install">
                     <repository name="package_ncurses_5_9" owner="iuc">
                         <package name="ncurses" version="5.9" />
