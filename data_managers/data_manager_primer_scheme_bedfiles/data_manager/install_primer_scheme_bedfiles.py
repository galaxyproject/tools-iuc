--- conflicted
+++ resolved
@@ -38,47 +38,6 @@
                 # We need to "fix" it for the ARTIC pipeline.
                 fields[4] = '_{0}'.format(score)
             bed_output_file.write("\t".join(fields))
-
-
-<<<<<<< HEAD
-def primer_info_to_position(name):
-    position = 0
-    re_match = re.match(r'.*_\d+_(LEFT|RIGHT)(_alt(\d+))?', name)
-    if re_match is None:
-        raise ValueError("{} does not match expected amplicon name format".format(name))
-    (side, _, num) = re_match.groups()
-    if side == 'RIGHT':
-        position += 1000
-    if num is not None:
-        position += int(num)
-    return position
-
-=======
-def write_amplicon_info_file(bed_filename, amplicon_info_filename):
-    pat = re.compile(r'.*_(\d+)_(LEFT|RIGHT)($|_alt\d+)')
-    amplicon_sets = {}
-    for line in open(bed_filename):
-        fields = line.strip().split('\t')
-        name = fields[3]
-        re_match = pat.match(name)
-        if re_match is None:
-            raise ValueError(
-                "{} does not match expected amplicon name format".format(name)
-            )
-        amplicon_id = int(re_match.group(1))
-        amplicon_set = amplicon_sets.get(amplicon_id, [])
-        amplicon_set.append(name)
-        amplicon_sets[amplicon_id] = amplicon_set
-
-    with open(amplicon_info_filename, 'w') as amplicon_info_file:
-        for id in sorted(amplicon_sets):
-            amplicon_info = '\t'.join(
-                [name for name in sorted(
-                    amplicon_sets[id], key=lambda x: pat.match(x).groups()
-                )]
-            ) + '\n'
-            amplicon_info_file.write(amplicon_info)
->>>>>>> 5a521151
 
 
 def fetch_artic_primers(output_directory, primers):
