<tool id="drhip" name="DRHIP" version="@TOOL_VERSION@+galaxy@VERSION_SUFFIX@" profile="@PROFILE@">
    <description>Data Reduction for HyPhy with Inference Processing</description>
    <macros>
        <token name="@TOOL_VERSION@">0.1.4</token>
        <token name="@VERSION_SUFFIX@">0</token>
        <token name="@PROFILE@">25.0</token>
    </macros>
    <requirements>
        <requirement type="package" version="@TOOL_VERSION@">drhip</requirement>
    </requirements>
    <version_command>drhip --version</version_command>
    <command detect_errors="exit_code"><![CDATA[
        mkdir -p hyphy_input

        ## For each method, create directory + link files with pattern: gene.METHOD.json
        #if $busted_files
            && mkdir -p hyphy_input/BUSTED
            #for $file in $busted_files
                && ln -s '${file}' 'hyphy_input/BUSTED/${file.element_identifier}.BUSTED.json'
            #end for
        #end if

        #if $fel_files
            && mkdir -p hyphy_input/FEL
            #for $file in $fel_files
                && ln -s '${file}' "hyphy_input/FEL/${file.element_identifier}.FEL.json"
            #end for
        #end if

        #if $meme_files
            && mkdir -p hyphy_input/MEME
            #for $file in $meme_files
                && ln -s '${file}' "hyphy_input/MEME/${file.element_identifier}.MEME.json"
            #end for
        #end if

        #if $prime_files
            && mkdir -p hyphy_input/PRIME
            #for $file in $prime_files
                && ln -s '${file}' "hyphy_input/PRIME/${file.element_identifier}.PRIME.json"
            #end for
        #end if

        #if $relax_files
            && mkdir -p hyphy_input/RELAX
            #for $file in $relax_files
                && ln -s '${file}' "hyphy_input/RELAX/${file.element_identifier}.RELAX.json"
            #end for
        #end if

        #if $contrastfel_files
            && mkdir -p hyphy_input/CONTRASTFEL
            #for $file in $contrastfel_files
                && ln -s '${file}' "hyphy_input/CONTRASTFEL/${file.element_identifier}.CONTRASTFEL.json"
            #end for
        #end if

        ## Run DRHIP with tabular output
        && drhip
            --input hyphy_input
            --output output_dir
            --tabular
    ]]></command>
    <inputs>
        <param name="busted_files" type="data" format="hyphy_results.json" multiple="true" optional="true" 
               label="BUSTED results" 
               help="HyPhy BUSTED JSON result(s). Element identifier is used as gene name."/>
        <param name="fel_files" type="data" format="hyphy_results.json" multiple="true" optional="true" 
               label="FEL results" 
               help="HyPhy FEL JSON result(s). Element identifier is used as gene name."/>
        <param name="meme_files" type="data" format="hyphy_results.json" multiple="true" optional="true" 
               label="MEME results" 
               help="HyPhy MEME JSON result(s). Element identifier is used as gene name."/>
        <param name="prime_files" type="data" format="hyphy_results.json" multiple="true" optional="true" 
               label="PRIME results" 
               help="HyPhy PRIME JSON result(s). Element identifier is used as gene name."/>
        <param name="relax_files" type="data" format="hyphy_results.json" multiple="true" optional="true" 
               label="RELAX results" 
               help="HyPhy RELAX JSON result(s). Required for comparison group analyses. Element identifier is used as gene name."/>
        <param name="contrastfel_files" type="data" format="hyphy_results.json" multiple="true" optional="true" 
               label="Contrast-FEL results" 
               help="HyPhy Contrast-FEL result(s). Required for comparison group analyses. Element identifier is used as gene name."/>
    </inputs>
    <outputs>
        <data name="combined_summary" format="tabular" from_work_dir="output_dir/combined_summary.tab" 
              label="${tool.name} on ${on_string}: Combined Summary"/>
        <data name="combined_sites" format="tabular" from_work_dir="output_dir/combined_sites.tab" 
              label="${tool.name} on ${on_string}: Combined Sites"/>
        <data name="combined_comparison_summary" format="tabular" from_work_dir="output_dir/combined_comparison_summary.tab" 
              label="${tool.name} on ${on_string}: Combined Comparison Summary">
            <filter>relax_files or contrastfel_files</filter>
        </data>
        <data name="combined_comparison_site" format="tabular" from_work_dir="output_dir/combined_comparison_site.tab" 
              label="${tool.name} on ${on_string}: Combined Comparison Site">
            <filter>relax_files or contrastfel_files</filter>
        </data>
    </outputs>
    <tests>
        <test expect_num_outputs="2">
<<<<<<< HEAD
            <param name="busted_files" value="BUSTED/gene1.json" ftype="hyphy_results.json"/>
            <param name="fel_files" value="FEL/gene1.json" ftype="hyphy_results.json"/>
            <param name="meme_files" value="MEME/gene1.json" ftype="hyphy_results.json"/>
            <param name="prime_files" value="PRIME/gene1.json" ftype="hyphy_results.json"/>
            <output name="combined_summary">
=======
            <param name="busted_files" value="BUSTED/gene1.json" ftype="json"/>
            <param name="fel_files" value="FEL/gene1.json" ftype="json"/>
            <param name="meme_files" value="MEME/gene1.json" ftype="json"/>
            <param name="prime_files" value="PRIME/gene1.json" ftype="json"/>
            <output name="combined_summary" ftype="csv">
>>>>>>> 9cdb1eb8
                <assert_contents>
                    <has_text text="gene" />
                    <has_text text="BUSTED" />
                    <has_text text="gene1.json" />
                    <has_text text="pval" />
                    <has_text text="omega" />
                    <has_n_lines n="2" />
                    <has_n_columns n="9"/>
                </assert_contents>
            </output>
            <output name="combined_sites">
                <assert_contents>
                    <has_text text="gene" />
                    <has_text text="site" />
                    <has_text text="gene1.json" />
                    <has_text text="fel_selection" />
                    <has_text text="meme_marker" />
                    <has_text text="prime_marker" />
                    <has_n_lines n="101" />
                    <has_n_columns n="8"/>
                </assert_contents>
            </output>
        </test>
        <test expect_num_outputs="4">
            <param name="busted_files" value="BUSTED/gene2.json" ftype="hyphy_results.json"/>
            <param name="fel_files" value="FEL/gene2.json" ftype="hyphy_results.json"/>
            <param name="meme_files" value="MEME/gene2.json" ftype="hyphy_results.json"/>
            <param name="prime_files" value="PRIME/gene2.json" ftype="hyphy_results.json"/>
            <param name="relax_files" value="RELAX/gene2.json" ftype="hyphy_results.json"/>
            <param name="contrastfel_files" value="CONTRASTFEL/gene2.json" ftype="hyphy_results.json"/>
            <output name="combined_summary">
                <assert_contents>
                    <has_text text="gene" />
                    <has_text text="BUSTED" />
                    <has_text text="RELAX" />
                    <has_text text="gene2.json" />
                    <has_text text="pval" />
                    <has_text text="omega" />
                    <has_n_lines n="2" />
                    <has_n_columns n="12"/>
                </assert_contents>
            </output>
            <output name="combined_sites">
                <assert_contents>
                    <has_text text="gene" />
                    <has_text text="site" />
                    <has_text text="gene2.json" />
                    <has_text text="fel_selection" />
                    <has_text text="meme_marker" />
                    <has_text text="prime_marker" />
                    <has_n_lines n="101" />
                    <has_n_columns n="8"/>
                </assert_contents>
            </output>
            <output name="combined_comparison_summary">
                <assert_contents>
                    <has_text text="gene" />
                    <has_text text="comparison_group" />
                    <has_text text="gene2.json" />
                    <has_text text="Foreground" />
                    <has_text text="Reference" />
                    <has_text text="background" />
                    <has_n_lines n="4" />
                    <has_n_columns n="6"/>
                </assert_contents>
            </output>
            <output name="combined_comparison_site">
                <assert_contents>
                    <has_text text="gene" />
                    <has_text text="site" />
                    <has_text text="comparison_group" />
                    <has_text text="gene2.json" />
                    <has_text text="cfel_beta" />
                    <has_text text="Foreground" />
                    <has_text text="Reference" />
                    <has_n_lines n="301" />
                    <has_n_columns n="8"/>
                </assert_contents>
            </output>
        </test>
    </tests>
    <help><![CDATA[
**DRHIP: Data Reduction for HyPhy with Inference Processing**

Combines results from multiple HyPhy selection analysis methods into unified CSV files.

-----

**What it does**

DRHIP takes JSON outputs from HyPhy selection analysis tools and creates summary tables that combine results across multiple genes and analysis methods.

-----

**Inputs**

Provide one or more JSON result files from these HyPhy methods:

- **BUSTED** - Branch-site test for episodic diversifying selection
- **FEL** - Fixed effects likelihood test for selection  
- **MEME** - Mixed effects model of evolution
- **PRIME** - Property-informed models of evolution
- **RELAX** (optional) - Test for relaxation/intensification of selection
- **Contrast-FEL** (optional) - Compare selection between groups

You can provide:
- Single files
- Multiple files selected at once  
- Collections of files (for workflow use)

-----

**Outputs**

**Always generated:**
- **Combined Summary** - Gene-level statistics for all methods
- **Combined Sites** - Site-specific analysis results

**Generated when RELAX or Contrast-FEL provided:**
- **Combined Comparison Summary** - Group-specific statistics
- **Combined Comparison Site** - Group-specific site analysis

All outputs are CSV files suitable for downstream analysis in R, Python, etc.

-----

**Workflow Tips**

- Connect HyPhy tool outputs directly to DRHIP inputs
- Gene names come from collection element names
- Rename collection elements to control gene names (e.g., remove file extensions)
- Works best with dataset mapping over collections

-----

**More information**

https://github.com/veg/DRHIP
    ]]></help>
    <citations>
        <citation type="bibtex">
@software{drhip2024,
  author = {Callan, Danielle and Verdonk, Hannah and Kosakovsky Pond, Sergei L},
  title = {DRHIP: Data Reduction for HyPhy with Inference Processing},
  year = {2024},
  url = {https://github.com/veg/DRHIP},
  version = {@TOOL_VERSION@}
}
        </citation>
    </citations>
</tool><|MERGE_RESOLUTION|>--- conflicted
+++ resolved
@@ -23,35 +23,35 @@
         #if $fel_files
             && mkdir -p hyphy_input/FEL
             #for $file in $fel_files
-                && ln -s '${file}' "hyphy_input/FEL/${file.element_identifier}.FEL.json"
+                && ln -s '${file}' 'hyphy_input/FEL/${file.element_identifier}.FEL.json'
             #end for
         #end if
 
         #if $meme_files
             && mkdir -p hyphy_input/MEME
             #for $file in $meme_files
-                && ln -s '${file}' "hyphy_input/MEME/${file.element_identifier}.MEME.json"
+                && ln -s '${file}' 'hyphy_input/MEME/${file.element_identifier}.MEME.json'
             #end for
         #end if
 
         #if $prime_files
             && mkdir -p hyphy_input/PRIME
             #for $file in $prime_files
-                && ln -s '${file}' "hyphy_input/PRIME/${file.element_identifier}.PRIME.json"
+                && ln -s '${file}' 'hyphy_input/PRIME/${file.element_identifier}.PRIME.json'
             #end for
         #end if
 
         #if $relax_files
             && mkdir -p hyphy_input/RELAX
             #for $file in $relax_files
-                && ln -s '${file}' "hyphy_input/RELAX/${file.element_identifier}.RELAX.json"
+                && ln -s '${file}' 'hyphy_input/RELAX/${file.element_identifier}.RELAX.json'
             #end for
         #end if
 
         #if $contrastfel_files
             && mkdir -p hyphy_input/CONTRASTFEL
             #for $file in $contrastfel_files
-                && ln -s '${file}' "hyphy_input/CONTRASTFEL/${file.element_identifier}.CONTRASTFEL.json"
+                && ln -s '${file}' 'hyphy_input/CONTRASTFEL/${file.element_identifier}.CONTRASTFEL.json'
             #end for
         #end if
 
@@ -97,19 +97,11 @@
     </outputs>
     <tests>
         <test expect_num_outputs="2">
-<<<<<<< HEAD
             <param name="busted_files" value="BUSTED/gene1.json" ftype="hyphy_results.json"/>
             <param name="fel_files" value="FEL/gene1.json" ftype="hyphy_results.json"/>
             <param name="meme_files" value="MEME/gene1.json" ftype="hyphy_results.json"/>
             <param name="prime_files" value="PRIME/gene1.json" ftype="hyphy_results.json"/>
-            <output name="combined_summary">
-=======
-            <param name="busted_files" value="BUSTED/gene1.json" ftype="json"/>
-            <param name="fel_files" value="FEL/gene1.json" ftype="json"/>
-            <param name="meme_files" value="MEME/gene1.json" ftype="json"/>
-            <param name="prime_files" value="PRIME/gene1.json" ftype="json"/>
-            <output name="combined_summary" ftype="csv">
->>>>>>> 9cdb1eb8
+            <output name="combined_summary" ftype="tabular">
                 <assert_contents>
                     <has_text text="gene" />
                     <has_text text="BUSTED" />
@@ -120,7 +112,7 @@
                     <has_n_columns n="9"/>
                 </assert_contents>
             </output>
-            <output name="combined_sites">
+            <output name="combined_sites" ftype="tabular">
                 <assert_contents>
                     <has_text text="gene" />
                     <has_text text="site" />
@@ -140,7 +132,7 @@
             <param name="prime_files" value="PRIME/gene2.json" ftype="hyphy_results.json"/>
             <param name="relax_files" value="RELAX/gene2.json" ftype="hyphy_results.json"/>
             <param name="contrastfel_files" value="CONTRASTFEL/gene2.json" ftype="hyphy_results.json"/>
-            <output name="combined_summary">
+            <output name="combined_summary" ftype="tabular">
                 <assert_contents>
                     <has_text text="gene" />
                     <has_text text="BUSTED" />
@@ -152,7 +144,7 @@
                     <has_n_columns n="12"/>
                 </assert_contents>
             </output>
-            <output name="combined_sites">
+            <output name="combined_sites" ftype="tabular">
                 <assert_contents>
                     <has_text text="gene" />
                     <has_text text="site" />
@@ -164,7 +156,7 @@
                     <has_n_columns n="8"/>
                 </assert_contents>
             </output>
-            <output name="combined_comparison_summary">
+            <output name="combined_comparison_summary" ftype="tabular">
                 <assert_contents>
                     <has_text text="gene" />
                     <has_text text="comparison_group" />
@@ -176,7 +168,7 @@
                     <has_n_columns n="6"/>
                 </assert_contents>
             </output>
-            <output name="combined_comparison_site">
+            <output name="combined_comparison_site" ftype="tabular">
                 <assert_contents>
                     <has_text text="gene" />
                     <has_text text="site" />
