--- conflicted
+++ resolved
@@ -2,11 +2,7 @@
 	<description>Extract QC metrics from CRAM or BAM files</description>
 	<macros>
 		<token name="@TOOL_VERSION@">1.1.0</token>
-<<<<<<< HEAD
 		<token name="@VERSION_SUFFIX@">2</token>
-=======
-		<token name="@VERSION_SUFFIX@">1</token>
->>>>>>> 96699cdb
 	</macros>
 	<requirements>
 		<requirement type="package" version="@TOOL_VERSION@">cramino</requirement>
