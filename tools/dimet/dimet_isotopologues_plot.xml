<tool id="dimet_@EXECUTABLE@" name="dimet @TOOL_LABEL@" version="@TOOL_VERSION@+galaxy@VERSION_SUFFIX@" profile="20.05">
    <description>
        Figures of isotopologues proportions by metabolite, as stacked barplots (by DIMet)
    </description>
    <macros>
        <token name="@TOOL_LABEL@">isotopologues plot</token>
        <token name="@EXECUTABLE@">isotopologues_plot</token>
        <import>macros.xml</import>
    </macros>
    <expand macro="requirements"/>
    <command detect_errors="exit_code"><![CDATA[
    @INIT_CONFIG@
    @INIT_ISOTOPOLOGUE_PLOT@
    @INIT_PLOT_CONDITIONS@
    @INIT_TIMEPOINTS@
    HYDRA_FULL_ERROR=1 python -m dimet
        -cp './config'
        '++hydra.run.dir=isotopologue_proportions_plot'
        '++figure_path=figures'
        '++table_path=tables'
        '++analysis={
            dataset:{
                _target_:dimet.data.DatasetConfig,
                name: "Galaxy DIMet run"
            },
            method:{
                _target_: dimet.method.IsotopologueProportionsPlotConfig,
                label: isotopologue_proportions_plot,
                name: "Generate isotopologues proportion plots",
                barcolor: timepoint,
                axisx: condition,
                max_nb_carbons_possible: '${output_options.max_nb_carbons_possible}',
                appearance_separated_time: '${output_options.appearance_separated_time}', ## adds a space between timepoints, conditions stay comparative
                split_plots_by_condition: '${output_options.split_plots_by_condition}', ## prints each condition in independent plots
                x_ticks_text_size: ${output_options.x_ticks_text_size},
                y_ticks_text_size: ${output_options.y_ticks_text_size},
                as_grid: ${output_options.as_grid},
                figure_format:${output_options.figure_format},
                sharey:${output_options.sharey}
            },
            label: isotopologue_proportions_plot
        }'
        '++analysis.dataset.label='
        '++analysis.timepoints=${timepoints}'
        '++analysis.inner_numbers_size='${output_options.inner_numbers_size}''
        '++analysis.width_each_stack='${output_options.width_each_stack}''
        '++analysis.method.height_each_stack='${output_options.height_each_stack}''
        '++analysis.dataset.subfolder='
        '++analysis.dataset.conditions=${conditions}'
        '++x_text='metabolites''

        #if $metadata_path:
            '++analysis.dataset.metadata=metadata'
        #end if
        #if $isotop_prop_file:
            '++analysis.dataset.isotopologue_proportions=isotop_prop'
        #end if
<<<<<<< HEAD
    @REMOVE_CONFIG@
=======
>>>>>>> d37a8813
    ]]></command>
    <inputs>
        <expand macro="input_parameters_isotopologue"/>
        <expand macro="plot_factor_list"/>
        <expand macro="timepoint"/>
        <section name="output_options" title="Output options">
            <param name="figure_format" type="select" value="pdf" display="radio" label="Select output figure format" help="Please enter at max 1 format">
                <option value="pdf">Pdf</option>
                <option value="svg">Svg</option>
            </param>
            <param name="appearance_separated_time" type="boolean" value="false" label="appearance separated time"
                   help="Default value is false."/>
            <param name="split_plots_by_condition" type="boolean" value="false" label="split plots by condition"
                   help="Default value is false."/>
            <param name="as_grid" type="boolean" value="false" label="plot as grid"
                   help="Default value is false."/>
            <param name="sharey" type="boolean" value="false" label="share y axis"
                   help="Default value is false."/>
            <param name="x_ticks_text_size" type="integer" min="1" max="24" value="18" label="xticks text size"
                   help="Default value is 18."/>
            <param name="y_ticks_text_size" type="integer" min="1" max="24" value="18" label="yticks text size"
                   help="Default value is 18."/>
            <param name="height_each_stack" type="float" min="1.0" max="10.0" value="4.6" label="height of each stack"
                   help="Default value is 4.6."/>
            <param name="width_each_stack" type="float" min="0.1" max="5.0" value="3.0" label="width of each stack"
                   help="Default value is 3.0."/>
            <param name="inner_numbers_size" type="integer" min="1" max="20" value="13" label="inner number size"
                   help="Default value is 13."/>
            <param name="max_nb_carbons_possible" type="integer" min="1" max="30" value="12" label="max number carbons possible"
                   help="Default value is 12."/>
        </section>
    </inputs>

    <outputs>
        <collection name="report" type="list">
            <discover_datasets pattern="__designation_and_ext__" directory="figures"/>
        </collection>
    </outputs>
    <tests>
        <test>
            <param name="metadata_path" ftype="tabular" value="example2_metadata.csv"/>
            <param name="isotop_prop_file" ftype="tabular" value="CorrectedIsotopologues_reduced.csv"/>
            <repeat name="plot_factor_list">
                <param name="condition" value="Control"/>
            </repeat>
            <repeat name="plot_factor_list">
                <param name="condition" value="L-Cycloserine"/>
            </repeat>
            <param name="timepoint" value='T0,T2h'/>
            <section name="output_options">
                <param name="figure_format" value="svg"/>
                <param name="appearance_separated_time" value="false"/>
                <param name="split_plots_by_condition" value="false"/>
                <param name="as_grid" value="false"/>
                <param name="sharey" value="false"/>
                <param name="inner_numbers_size" value="13"/>
                <param name="max_nb_carbons_possible" value="12"/>
                <param name="width_each_stack" value="3.0"/>
                <param name="height_each_stack" value="4.6"/>
                <param name="x_ticks_text_size" value="18"/>
                <param name="y_ticks_text_size" value="18"/>
            </section>
            <output_collection name="report" type="list" count="13">
                <element file="Isotopologues_cell-Fructose_1,6-bisphosphate.svg"  name="Isotopologues_cell-Fructose_1,6-bisphosphate" ftype="svg" compare="sim_size" delta="100"/>
                <element file="Isotopologues_cell-L-Aspartic_acid.svg" name="Isotopologues_cell-L-Aspartic_acid" ftype="svg" compare="sim_size" delta="100"/>
                <element file="Isotopologues_cell-L-Glutamic_acid.svg" name="Isotopologues_cell-L-Glutamic_acid" ftype="svg" compare="sim_size" delta="100"/>
                <element file="Isotopologues_cell-L-Glutamine.svg" name="Isotopologues_cell-L-Glutamine" ftype="svg" compare="sim_size" delta="100"/>
                <element file="Isotopologues_cell-L-Lactic_acid.svg" name="Isotopologues_cell-L-Lactic_acid" ftype="svg" compare="sim_size" delta="100"/>
                <element file="Isotopologues_cell-L-Lysine.svg" name="Isotopologues_cell-L-Lysine" ftype="svg" compare="sim_size" delta="100"/>
                <element file="Isotopologues_cell-L-Proline.svg" name="Isotopologues_cell-L-Proline" ftype="svg" compare="sim_size" delta="100"/>
                <element file="Isotopologues_cell-L-Serine.svg" name="Isotopologues_cell-L-Serine" ftype="svg" compare="sim_size" delta="100"/>
                <element file="Isotopologues_med-L-Lactic_acid.svg" name="Isotopologues_med-L-Lactic_acid" ftype="svg" compare="sim_size" delta="100"/>
                <element file="Isotopologues_med-L-Lysine.svg" name="Isotopologues_med-L-Lysine" ftype="svg" compare="sim_size" delta="100"/>
                <element file="Isotopologues_med-L-Proline.svg" name="Isotopologues_med-L-Proline" ftype="svg" compare="sim_size" delta="100"/>
                <element file="Isotopologues_med-L-Serine.svg" name="Isotopologues_med-L-Serine" ftype="svg" compare="sim_size" delta="100"/>
                <element file="legend_isotopologues_stackedbars.svg" name="legend_isotopologues_stackedbars" ftype="svg" compare="sim_size" delta="100"/>
            </output_collection>
        </test>
    </tests>
    <help><![CDATA[
This module is part of DIMet: Differential analysis of Isotope-labeled targeted Metabolomics data (https://pypi.org/project/DIMet/).

DIMet isotopologues plot performs stacked-bars figures for visualization of the isotopologues proportions across all given conditions and all/selected time points, for each metabolite. All the (selected) metabolites are processed automatically.

The figures in .pdf format are of publication quality, and as they are vectorial images you can open them and customize aesthetics with a professional image software such as Inkscape, Adobe Illustrator, Sketch,  CorelDRAW, etc.


    **Input data files**

For running DIMet @EXECUTABLE@ you need the following .csv files :

- The **isotopologue proportions** file, and

- The metadata file, a unique file with the description of the samples. This file is compulsory (see section **Metadata File Information**).


The isotopologue proportions file must be organized as a matrix:

- The first column must contain isotopologues IDs that are unique (not repeated) within the file.

- The rest of the columns correspond to the samples

- The rows correspond to the isotopologues

- The values must be tab separated, with the first row containing the sample/column labels.



Example - **Isotopologue proportions**:

    =============== ================== ================== ================== ================== ================== ==================
    ID              **MCF001089_TD01** **MCF001089_TD02** **MCF001089_TD03** **MCF001089_TD04** **MCF001089_TD05** **MCF001089_TD06**
    =============== ================== ================== ================== ================== ================== ==================
    2_3-PG_m+0      0.023701408        0.026667837        0.003395407        0.05955            0.034383527        0.12
    2_3-PG_m+1      0.0                0.0                0.0                0.0                0.4                0.12
    2_3-PG_m+2      0.015379329        0.01506            0.017029723        0.35483229         0.54131313         0.743
    2_3-PG_m+3      0.960919263        0.958268099        0.97957487         0.581310816        0.017029723        0.017
    2-OHGLu_m+0     0.972778716        0.960016157        0.238843937        0.234383527        0.9998888          0.015064063
    2-OHGLu_m+1     0.0                0.0                0.0                0.0                0.0001112          0.960919263
    =============== ================== ================== ================== ================== ================== ==================


**Metadata File Information**

Provide a tab-separated file that has the names of the samples in the first column and one header row.
Column names must be exactly in this order:

   name_to_plot
   condition
   timepoint
   timenum
   compartment
   original_name


Example **Metadata File**:


    ==================== =============== ============= ============ ================ =================
    **name_to_plot**     **condition**   **timepoint** **timenum**  **compartment**   **original_name**
    -------------------- --------------- ------------- ------------ ---------------- -----------------
    Control_cell_T0-1    Control         T0            0            cell             MCF001089_TD01
    Control_cell_T0-2    Control         T0            0            cell             MCF001089_TD02
    Control_cell_T0-3    Control         T0            0            cell             MCF001089_TD03
    Tumoral_cell_T0-1    Tumoral         T0            0            cell             MCF001089_TD04
    Tumoral_cell_T0-2    Tumoral         T0            0            cell             MCF001089_TD05
    Tumoral_cell_T0-3    Tumoral         T0            0            cell             MCF001089_TD06
    Tumoral_cell_T24-1   Tumoral         T24           24           cell             MCF001089_TD07
    Tumoral_cell_T24-2   Tumoral         T24           24           cell             MCF001089_TD08
    Tumoral_cell_T24-3   Tumoral         T24           24           cell             MCF001090_TD01
    Control_med_T24-1    Control         T24           24           med              MCF001090_TD02
    Control_med_T24-2    Control         T24           24           med              MCF001090_TD03
    Tumoral_med_T24-1    Tumoral         T24           24           med              MCF001090_TD04
    Tumoral_med_T24-2    Tumoral         T24           24           med              MCF001090_TD05
    Control_med_T0-1     Control         T0            0            med              MCF001090_TD06
    Tumoral_med_T0-1     Tumoral         T0            0            med              MCF001090_TD07
    Tumoral_med_T0-2     Tumoral         T0            0            med              MCF001090_TD08
    ==================== =============== ============= ============ ================ =================


The column **original_name** must have the names of the samples as given in your data.

The column **name_to_plot** must have the names as you want them to be (or set identical to original_name if you prefer). To set names that
are meaningful is a better choice, as we will take them to display the results.

The column **timenum** must contain only the numeric part of the timepoint, for example 2,0, 10, 100 (this means, without letters ("T", "t", "s", "h" etc)
nor any other symbol). Make sure these time numbers are in the same units (but do not write the units here!).

The column **compartment** is an abbreviation, coined by you, for the compartments. This will be used for the results' files names: the longer the
compartments names are, the longer the output files' names! Please pick short and clear abbreviations to fill this column.


**Running the analysis**


You can precise how you want your analysis to be executed, with the parameters:

- **conditions**: the conditions present in your data, exactly in the ORDER you want them to appear in the x axis of each figure.

- **timepoints**: timepoints to include for the figures.

- **width_each_stack** : the desired width (in inches) for the the individual metabolite figure.

- **inner_numbers_size**: by default, the arithmetic mean over the biological replicates for a given isotopologue is displayed in the middle of each bar portion, the default font size is 13.5.  Set to 0 if you do not want to show these values.

There exist hints on use that will guide you, next to the parameters.

The output consist of stacked-bar figures, one by each metabolite, and one legend .pdf file, common to all the produced figures.

**Available data for testing**

You can test our tool with the data from our manuscript https://zenodo.org/record/10579862 (the pertinent
files for you are located in the subfolders inside the data folder).
You can also use the minimal data examples from https://zenodo.org/record/10579891

 ]]>
    </help>
    <expand macro="citations"/>
</tool><|MERGE_RESOLUTION|>--- conflicted
+++ resolved
@@ -55,10 +55,7 @@
         #if $isotop_prop_file:
             '++analysis.dataset.isotopologue_proportions=isotop_prop'
         #end if
-<<<<<<< HEAD
     @REMOVE_CONFIG@
-=======
->>>>>>> d37a8813
     ]]></command>
     <inputs>
         <expand macro="input_parameters_isotopologue"/>
