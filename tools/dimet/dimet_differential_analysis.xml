<tool id="dimet_@EXECUTABLE@" name="dimet @TOOL_LABEL@" version="@TOOL_VERSION@+galaxy@VERSION_SUFFIX@" profile="20.05">
    <description>
        Differential analysis of tracer metabolomics data comparing two groups (by DIMet)
    </description>
    <macros>
        <token name="@TOOL_LABEL@">differential analysis</token>
        <token name="@EXECUTABLE@">differential_analysis</token>
        <import>macros.xml</import>
    </macros>
    <expand macro="requirements"/>
    <command detect_errors="exit_code"><![CDATA[
    @INIT_CONFIG@
    @INIT_DIFF_ANALYSIS@
    @INIT_STAT_TEST@
    @INIT_GROUPS@
    @INIT_DIFF_ANALYSIS_COMPARISONS@
    HYDRA_FULL_ERROR=1 python -m dimet
        -cp './config'
        '++hydra.run.dir=differential_analysis'
        '++figure_path=figures'
        '++table_path=tables'
        '++analysis={
            dataset:{
                _target_: dimet.data.DatasetConfig,
                name: "I am a synthetic data example"
             },
             method:{
                _target_: dimet.method.DifferentialAnalysisConfig,
                label: "differential_analysis",
                name: "Pairwise computation of statistical differences",
                draw_ellipses: null,
                run_iris_demo: false
              },
              label: differential-analysis-example2
         }'
         '++analysis.method.qualityDistanceOverSpan='${qualityDistanceOverSpan}''
         '++analysis.dataset.label='
         '++analysis.timepoints=${timepoints}'
         '++analysis.comparisons=${comparisons}'
         '++analysis.method.statistical_test=${statistical_test}'
         '++analysis.method.grouping=${groups}'
         '++analysis.method.correction_method=${correction_method}'
         '++analysis.method.disfit_tail_option="auto"'
         '++analysis.method.impute_values=${impute_values}'
         '++analysis.statistical_test=${statistical_test}'
         '++analysis.dataset.subfolder='
         '++analysis.dataset.conditions=${conditions}'
         #if $metadata_path:
             '++analysis.dataset.metadata=metadata'
         #end if
         #if str( $data_input.data_input_selector ) == "abundance":
            #if $data_input.abundance_file:
                '++analysis.dataset.abundances=abundance'
            #end if
        #elif str( $data_input.data_input_selector ) == "mean_enrichment":
            #if $data_input.me_or_frac_contrib_file:
                '++analysis.dataset.mean_enrichment=me_or_frac_contrib'
            #end if
        #elif str( $data_input.data_input_selector ) == "isotop_prop":
            #if $data_input.isotop_prop_file:
                '++analysis.dataset.isotopologue_proportions=isotop_prop'
            #end if
        #else
            #if $data_input.isotop_abs_file:
                '++analysis.dataset.isotopologues=isotop_abs'
            #end if
        #end if
<<<<<<< HEAD
    @REMOVE_CONFIG@
=======
>>>>>>> d37a8813
    ]]></command>
    <inputs>
        <expand macro="input_parameters_diff_analysis"/>
        <expand macro="factor_list"/>
        <expand macro="timepoint"/>
        <expand macro="correction_method"/>
        <param name="qualityDistanceOverSpan" type="float" min="-1.0" max="-0.1" value="-0.3" label="quality Distance Over Span" help="Default value is -0.3."/>
    </inputs>

    <outputs>
        <collection name="report" type="list">
            <discover_datasets pattern="__designation__" directory="tables" format="tabular"/>
        </collection>
    </outputs>
    <tests>
        <test>
            <param name="data_input_selector" value="abundance" />
            <param name="abundance_file" ftype="tabular" value="rawAbundances.csv"/>
            <param name="metadata_path" ftype="tabular" value="example2_metadata.csv"/>
            <param name="correction_method" value="bonferroni"/>
            <param name="statistical_test_type" value="parametric"/>
            <param name="stat_test" value="Tt"/>
            <param name="qualityDistanceOverSpan" value="-0.3"/>
            <repeat name="factor_list">
                <param name="condition" value="Control"/>
            </repeat>
            <repeat name="factor_list">
                <param name="condition" value="L-Cycloserine"/>
            </repeat>
            <param name="timepoint" value='T0,T2h'/>
             <output_collection name="report" type="list" count="4">
                <element file="abundance--cell-Control-T0-L-Cycloserine-T0-Tt.tsv"  name="abundance--cell-Control-T0-L-Cycloserine-T0-Tt.tsv" ftype="tabular"/>
                <element file="abundance--cell-Control-T2h-L-Cycloserine-T2h-Tt.tsv" name="abundance--cell-Control-T2h-L-Cycloserine-T2h-Tt.tsv" ftype="tabular"/>
                <element file="abundance--med-Control-T0-L-Cycloserine-T0-Tt.tsv" name="abundance--med-Control-T0-L-Cycloserine-T0-Tt.tsv" ftype="tabular"/>
                <element file="abundance--med-Control-T2h-L-Cycloserine-T2h-Tt.tsv" name="abundance--med-Control-T2h-L-Cycloserine-T2h-Tt.tsv" ftype="tabular"/>
            </output_collection>
        </test>
    </tests>
    <help><![CDATA[

This module is part of DIMet: Differential analysis of Isotope-labeled targeted Metabolomics data (https://pypi.org/project/DIMet/).

DIMet differential analysis compares groups to evaluate for statistical differences, in a **pairwise** mode.
This pairwise mode accepts one or several defined comparison(s), that will run in a single execution.
In this way, you do not need to re-upload your data several times,
instead, you upload once your data and you compose a list of comparisons:

-  Tumoral,T0  vs  Control,T0

-  Tumoral,T2  vs  Control,T2

-  Tumoral,T24  vs  Control,T24

-  ...

then DIMet differential analysis will execute them -one by one- automatically.


    **Input data files**

This tool requires (at max.) 5 tab-delimited .csv files as inputs. There are two types of files:

- The measures' (or quantifications') files, that can be of 4 types.

- The metadata, a unique file with the description of the samples in your measures' files. This is compulsory.

For running DIMet @EXECUTABLE@ you need **at least one file** of measures:

- The total **abundances** (of the metabolites) file

- The mean **enrichment** or labelled fractional contributions

- The **isotopologues** absolute values files (optional)

- The **isotopologue proportions** file (optional)

and one metadata file, WHICH IS COMPULSORY, see section **Metadata File Information**.


**Measures' files**

The measure's files must be organized as matrices:

- The first column must contain Metabolite IDs that are unique (not repeated) within the file.

- The rest of the columns correspond to the samples

- The rows correspond to the metabolites

- The values must be tab separated, with the first row containing the sample/column labels.

See the following examples of measures files:


Example - Metabolites **abundances**:

    =============== ================== ================== ================== ================== ================== ==================
    ID              **MCF001089_TD01** **MCF001089_TD02** **MCF001089_TD03** **MCF001089_TD04** **MCF001089_TD05** **MCF001089_TD06**
    =============== ================== ================== ================== ================== ================== ==================
    2_3-PG          8698823.9926       10718737.7217      10724373.9         8536484.5          22060650           28898956
    2-OHGLu         36924336           424336             92060650           45165              84951950           965165051
    Glc6P           2310               2142               2683               1683               012532068          1252172
    Gly3P           399298             991656565          525195             6365231            89451625           4952651963
    IsoCit          0                  0                  0                  84915613           856236             954651610
    =============== ================== ================== ================== ================== ================== ==================

Example - mean **enrichment** or labeled fractional contributions:

    =============== ================== ================== ================== ================== ================== ==================
    ID              **MCF001089_TD01** **MCF001089_TD02** **MCF001089_TD03** **MCF001089_TD04** **MCF001089_TD05** **MCF001089_TD06**
    =============== ================== ================== ================== ================== ================== ==================
    2_3-PG          0.9711             0.968              0.9909             0.991              0.40               0.9
    2-OHGLu         0.01719            0.0246             0.554              0.555              0.73               0.68
    Glc6P           0.06               0.66               2683               0.06               2068               2172
    Gly3P           0.06               0.06               0.06               1                  5                  3
    IsoCit          0.06               1                  0.49               0.36               6                  10
    =============== ================== ================== ================== ================== ================== ==================

Example - **Isotopologues**

    =============== ================== ================== ================== ================== ================== ==================
    ID              **MCF001089_TD01** **MCF001089_TD02** **MCF001089_TD03** **MCF001089_TD04** **MCF001089_TD05** **MCF001089_TD06**
    =============== ================== ================== ================== ================== ================== ==================
    2_3-PG_m+0      206171.4626        285834.0353        36413.27637        27367.17784        6171.4626          119999
    2_3-PG_m+1      123                432                101                127                206171.4626        119999
    2_3-PG_m+2      133780.182         161461.2364        182631.3947        132170.3807        358749.348         848754.36
    2_3-PG_m+3      8358749.348        10271010.45        10505228.3         8376820.028        62163.30727        1088.8963
    2-OHGLu_m+0     5550339.322        6072872.833        3855047.791        3216178.72         8358749.348        10271010.45
    2-OHGLu_m+1     0.0                0.0                0.0                0.0                206171.4626        285834.0353
    =============== ================== ================== ================== ================== ================== ==================


Example - **Isotopologue proportions**:

    =============== ================== ================== ================== ================== ================== ==================
    ID              **MCF001089_TD01** **MCF001089_TD02** **MCF001089_TD03** **MCF001089_TD04** **MCF001089_TD05** **MCF001089_TD06**
    =============== ================== ================== ================== ================== ================== ==================
    2_3-PG_m+0      0.023701408        0.026667837        0.003395407        0.05955            0.034383527        0.12
    2_3-PG_m+1      0.0                0.0                0.0                0.0                0.4                0.12
    2_3-PG_m+2      0.015379329        0.01506            0.017029723        0.35483229         0.54131313         0.743
    2_3-PG_m+3      0.960919263        0.958268099        0.97957487         0.581310816        0.017029723        0.017
    2-OHGLu_m+0     0.972778716        0.960016157        0.238843937        0.234383527        0.9998888          0.015064063
    2-OHGLu_m+1     0.0                0.0                0.0                0.0                0.0001112          0.960919263
    =============== ================== ================== ================== ================== ================== ==================



**Metadata File Information**

Provide a tab-separated file that has the names of the samples in the first column and one header row.
Column names must be exactly in this order:

   name_to_plot
   condition
   timepoint
   timenum
   compartment
   original_name


Example **Metadata File**:


    ==================== =============== ============= ============ ================ =================
    **name_to_plot**     **condition**   **timepoint** **timenum**  **compartment**   **original_name**
    -------------------- --------------- ------------- ------------ ---------------- -----------------
    Control_cell_T0-1    Control         T0            0            cell             MCF001089_TD01
    Control_cell_T0-2    Control         T0            0            cell             MCF001089_TD02
    Control_cell_T0-3    Control         T0            0            cell             MCF001089_TD03
    Tumoral_cell_T0-1    Tumoral         T0            0            cell             MCF001089_TD04
    Tumoral_cell_T0-2    Tumoral         T0            0            cell             MCF001089_TD05
    Tumoral_cell_T0-3    Tumoral         T0            0            cell             MCF001089_TD06
    Tumoral_cell_T24-1   Tumoral         T24           24           cell             MCF001089_TD07
    Tumoral_cell_T24-2   Tumoral         T24           24           cell             MCF001089_TD08
    Tumoral_cell_T24-3   Tumoral         T24           24           cell             MCF001090_TD01
    Control_med_T24-1    Control         T24           24           med              MCF001090_TD02
    Control_med_T24-2    Control         T24           24           med              MCF001090_TD03
    Tumoral_med_T24-1    Tumoral         T24           24           med              MCF001090_TD04
    Tumoral_med_T24-2    Tumoral         T24           24           med              MCF001090_TD05
    Control_med_T0-1     Control         T0            0            med              MCF001090_TD06
    Tumoral_med_T0-1     Tumoral         T0            0            med              MCF001090_TD07
    Tumoral_med_T0-2     Tumoral         T0            0            med              MCF001090_TD08
    ==================== =============== ============= ============ ================ =================


The column **original_name** must have the names of the samples as given in your data.

The column **name_to_plot** must have the names as you want them to be (or set identical to original_name if you prefer). To set names that
are meaningful is a better choice, as we will take them to display the results.

The column **timenum** must contain only the numeric part of the timepoint, for example 2,0, 10, 100 (this means, without letters ("T", "t", "s", "h" etc)
nor any other symbol). Make sure these time numbers are in the same units (but do not write the units here!).

The column **compartment** is an abbreviation, coined by you, for the compartments. This will be used for the results' files names: the longer the
compartments names are, the longer the output files' names! Please pick short and clear abbreviations to fill this column.


**Running the analysis**

You can precise how you want your analysis to be executed, with the parameters:

- **conditions**: the conditions present in your data, to perform the pairwise comparison.

- **comparisons** : the pairs of [condition, timepoint] groups to compare

- **datatypes** : the measures type(s) that you want to run (see above in Input data files section)

- **statistical_test** : choose, by type of measure, the specific statistical test to be applied.

 Kruskal-Wallis, Mann-Whitney, Wilcoxon’s signed rank test, Wilcoxon’s rank sum test
 t-test, and permutation test are currently offered (we use the trusted functions from scipy library https://docs.scipy.org/doc/scipy/reference/stats.html).

For the permutation test, we have established as test statistic, the absolute difference of geometric means of the two compared groups.

- **qualityDistanceOverSpan**: a normalized distance between the intervals of values of the compared groups, that is the cutoff for

considering a minimal acceptable "separation", and therefore, to be suitable for statistical testing. A 'distance/span' == 1 is a perfect separation,
whereas if 'distance/span' < 0 there is no separation.
To use with caution in case of important dispersion of your intra-group values. Default is -0.3 (not stringent)

- **correction_method** : one of the methods for multiple testing correction available in statsmodels library (bonferroni, fdr_bh, sidak, among others, see https://www.statsmodels.org/dev/generated/statsmodels.stats.multitest.multipletests.html).

There exist hints on use that will guide you, next to the parameters.

For more information about the implemented statistical tests, please visit:  https://github.com/cbib/DIMet/wiki/2-Statistical-tests

The output files are explained in https://github.com/cbib/DIMet/wiki/3-Output



**Available data for testing**

You can test our tool with the data from our manuscript https://zenodo.org/record/10579862 (the pertinent
files for you are located in the subfolders inside the data folder).
You can also use the minimal data examples from https://zenodo.org/record/10579891

 ]]>
    </help>
    <expand macro="citations" />
</tool><|MERGE_RESOLUTION|>--- conflicted
+++ resolved
@@ -65,10 +65,7 @@
                 '++analysis.dataset.isotopologues=isotop_abs'
             #end if
         #end if
-<<<<<<< HEAD
     @REMOVE_CONFIG@
-=======
->>>>>>> d37a8813
     ]]></command>
     <inputs>
         <expand macro="input_parameters_diff_analysis"/>
