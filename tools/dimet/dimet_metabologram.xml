<tool id="dimet_@EXECUTABLE@" name="dimet @EXECUTABLE@" version="@TOOL_VERSION@+galaxy@VERSION_SUFFIX@" profile="20.05">
    <description>
        Integration of transcriptomics and (tracer) metabolomics differential data (by DIMet)
    </description>
    <macros>
        <token name="@EXECUTABLE@">metabologram</token>
        <import>macros.xml</import>
    </macros>
    <expand macro="requirements"/>
    <command detect_errors="exit_code"><![CDATA[
    @INIT_CONFIG@
    @INIT_METABOLOGRAM@
    @INIT_TRANSCRIPTS@
    @INIT_GROUPS@
    @INIT_COMPARISONS_METABOLOGRAM@
    @INIT_PATHWAYS@
    @INIT_STAT_TEST@
    HYDRA_FULL_ERROR=1 python -m dimet
    -cp './config'
    '++figure_path=figures'
    '++table_path=tables'
    '++hydra.run.dir=metabologram'
    '++analysis={
        dataset:{
            _target_: dimet.data.DataIntegrationConfig,
            name: "I am a synthetic data example"
        },
        method:{
            _target_: dimet.method.MetabologramIntegrationConfig,
            label: "metabologram",
            name: "Perform data integration via metabologram visualization",
            abs_values_scale_color_bar: {transcripts: null, metabolites:null},
            colors_divergent_palette: ['royalblue', 'white', 'red'],
            edge_color: ['black','black'],
            line_width:['1','1.2'],
            display_label_and_value: true,
            font_size: ${output_options.font_size},
            fig_width: ${output_options.fig_width},
            figure_format:${output_options.figure_format},
            color_nan_elements:'gray',
            fig_height: ${output_options.fig_height}
        },
        columns_metabolites: {ID: metabolite, values: log2FC},
        columns_transcripts: {ID: ${deg_one_id}, values: ${deg_one_values}},
        compartment: ${compartments},
        label: metabologram
    }'
    '++analysis.method.qualityDistanceOverSpan='${qualityDistanceOverSpan}''
    '++analysis.dataset.label='
    '+analysis.timepoints=${timepoints}'
    '++analysis.method.statistical_test=${statistical_test}'
    '++analysis.method.grouping=${groups}'
    '++analysis.method.correction_method=${correction_method}'
    '++analysis.method.impute_values=${impute_values}'
    '++analysis.statistical_test=${statistical_test}'
    '++analysis.method.disfit_tail_option="auto"'
    '++analysis.dataset.subfolder='
    '++analysis.dataset.conditions=${$conditions}'
    '++analysis.dataset.pathways=${pathways}'
    '++analysis.dataset.transcripts=${transcripts}'
    '++analysis.comparisons=${comparisons}'
    #if $metadata_path:
        '++analysis.dataset.metadata=metadata'
    #end if
    #if str( $data_input.data_input_selector ) == "abundance":
        #if $data_input.abundance_file:
            '++analysis.dataset.abundances=abundance'
        #end if
    #else:
        #if $data_input.me_or_frac_contrib_file:
            '++analysis.dataset.mean_enrichment=me_or_frac_contrib'
        #end if
    #end if
<<<<<<< HEAD
    @REMOVE_CONFIG@
=======
>>>>>>> d37a8813
    ]]></command>
    <inputs>
        <expand macro="input_parameters_metabologram"/>
        <expand macro="deg_list"/>
        <expand macro="compartments_metabologram"/>
        <param name="correction_method" type="select" value="bonferroni" display="radio" label="Select multiple test correction to apply" help="Please enter at max 1 method">
                <option value="bonferroni">bonferroni</option>
                <option value="holm-sidak">holm-sidak</option>
                <option value="holm">holm</option>
                <option value="simes-hochberg">simes-hochberg</option>
                <option value="hommel">hommel</option>
                <option value="fdr_bh">fdr_bh</option>
                <option value="fdr_by">fdr_by</option>
                <option value="fdr_tsbh">fdr_tsbh</option>
                <option value="fdr_tsbky">fdr_tsbky</option>
        </param>
        <param name="qualityDistanceOverSpan" type="float" min="-1.0" max="-0.1" value="-0.3" label="quality Distance Over Span" help="Default value is -0.3."/>
        <section name="output_options" title="Output options">
            <param name="figure_format" type="select" value="pdf" display="radio" label="Select output figure format" help="Please enter at max 1 format">
                <option value="pdf">Pdf</option>
                <option value="svg">Svg</option>
            </param>
            <param name="fig_width" type="integer" min="5" max="20" value="7" label="width of figures"
                   help="Default value is 7."/>
            <param name="fig_height" type="integer" min="5" max="20" value="7" label="heigt of each figure"
                   help="Default value is 7."/>
            <param name="font_size" type="integer" min="1" max="20" value="12" label=" figure font size"
                   help="Default value is 12."/>
        </section>
    </inputs>


    <outputs>
        <collection name="report" type="list">
            <discover_datasets pattern="__designation_and_ext__" directory="figures"/>
        </collection>
    </outputs>
    <tests>
        <test>

            <param name="path_kegg_metabolites" ftype="tabular" value="pathways_kegg_metabolites.csv"/>
            <param name="path_kegg_transcripts" ftype="tabular" value="pathways_kegg_transcripts.csv"/>
            <param name="abundance_file" ftype="tabular" value="rawAbundances.csv"/>
            <param name="metadata_path" ftype="tabular" value="example2_metadata.csv"/>
            <param name="metabolites_list" value="Fumaric_acid,Glycine,L-Proline"/>
            <param name="statistical_test_type" value="parametric"/>
            <param name="stat_test" value="Tt"/>
            <repeat name="deg_list">
                <param name="input" ftype="tabular" value="DEG_comparison_1.csv"/>
                <param name="idcol" ftype="integer" value="2"/>
                <param name="valuecol" ftype="integer" value="3"/>
                <param name="timepoint" value='T0'/>
                <repeat name="factor_list">
                    <param name="condition" value="Control"/>
                </repeat>
                <repeat name="factor_list">
                    <param name="condition" value="L-Cycloserine"/>
                </repeat>
            </repeat>
            <section name="output_options">
                <param name="figure_format" value="svg"/>
                <param name="figure_width" value="7"/>
                <param name="figure_height" value="7"/>
                <param name="font_size" value="12"/>
            </section>
            <output_collection name="report" type="list" count="3">
                <element file="AMINOACIDS-Control-T0-L-Cycloserine-T0--DEG_comparison1-abundances-cell.svg" name="AMINOACIDS-Control-T0-L-Cycloserine-T0--DEG_comparison1-abundances-cell" ftype="svg" compare="sim_size" delta="100"/>
                <element file="CENTRAL_CARBON_METABOLISM-Control-T0-L-Cycloserine-T0--DEG_comparison1-abundances-cell.svg" name="CENTRAL_CARBON_METABOLISM-Control-T0-L-Cycloserine-T0--DEG_comparison1-abundances-cell" ftype="svg" compare="sim_size" delta="100"/>
                <element file="legend-abundances-cell.svg" name="legend-abundances-cell" ftype="svg" compare="sim_size" delta="100"/>
            </output_collection>
        </test>
    </tests>
    <help><![CDATA[
This module is part of DIMet: Differential analysis of Isotope-labeled targeted Metabolomics data (https://pypi.org/project/DIMet/).

DIMet Metabologram integrates tracer metabolomics and transcriptomics, in a pathway based fashion.
More precisely, the differential information (Fold Changes (log2 transformed, or not)) of both types of omics
must be given as input, plus the files defining the pathways. You can use the minimal data examples from https://zenodo.org/records/10579891  that contain a minimal example data for running our DIMet Metabologram tool.

The figures in .pdf format are of publication quality, and as they are vectorial images you can open them and customize aesthetics with a professional image software such as Inkscape, Adobe Illustrator, Sketch,  CorelDRAW, etc.


**Input data files**

This tool requires the following tab-delimited .csv files:

1. **The metabolomics data**:

  1.1 The measures' (or quantifications') files, that can be of two types:

    - The total **abundances** (of the metabolites) file,
      OR,

    - The mean **enrichment** or labelled fractional contributions

  1.2 The metadata, a unique file with the description of the samples in your measures' files. This is compulsory, see section **Metadata File Information**.


2. **The transcriptomics data**:

  2.1 The table with the results of the differential expression analysis (performed with an external tool)


3. **The pathways files**:


  3.1 A file with the pathways and respective gene symbols, which must match with those present in the transcriptomics data. The names of the columns must be the pathways' names, see the minimal data example downloaded from zenodo as explained above. Example:

    ====================== ================== ==================
    **PENTHOSE PHOSPHATE** **FATTY ACIDS**    ...
    ====================== ================== ==================
    RPE                    SCD                ...
    PGM1                   FADS1              ...
    PKF                    BAAT               ...
    DERA                   ACOT2              ...
    ...                    ...                ...
    ====================== ================== ==================



  3.2 A file with the pathways and respective metabolites ID, that must match with those in your metabolomics data. The names of the columns must be the pathways' names, see the minimal data example downloaded from zenodo as explained above. Example:

    ====================== ================== ==================
    **PENTHOSE PHOSPHATE** **FATTY ACIDS**    ...
    ====================== ================== ==================
    Xyl_P                  Acetyl_CoA         ...
    Glc_6P                 Palmitate          ...
    Rib_6P                 Stearate           ...
    ...                    ...                ...
    ====================== ================== ==================

**Measures' files**

The measure's files must be organized as matrices:
- The first column must contain Metabolite IDs that are unique (not repeated) within the file.

- The rest of the columns correspond to the samples

- The rows correspond to the metabolites

- The values must be tab separated, with the first row containing the sample/column labels.

See the following examples of measures files:


Example - Metabolites **abundances**:

    =============== ================== ================== ================== ================== ================== ==================
    ID              **MCF001089_TD01** **MCF001089_TD02** **MCF001089_TD03** **MCF001089_TD04** **MCF001089_TD05** **MCF001089_TD06**
    =============== ================== ================== ================== ================== ================== ==================
    2_3-PG          8698823.9926       10718737.7217      10724373.9         8536484.5          22060650           28898956
    2-OHGLu         36924336           424336             92060650           45165              84951950           965165051
    Glc6P           2310               2142               2683               1683               012532068          1252172
    Gly3P           399298             991656565          525195             6365231            89451625           4952651963
    IsoCit          0                  0                  0                  84915613           856236             954651610
    =============== ================== ================== ================== ================== ================== ==================

Example - mean **enrichment** or labeled fractional contributions:

    =============== ================== ================== ================== ================== ================== ==================
    ID              **MCF001089_TD01** **MCF001089_TD02** **MCF001089_TD03** **MCF001089_TD04** **MCF001089_TD05** **MCF001089_TD06**
    =============== ================== ================== ================== ================== ================== ==================
    2_3-PG          0.9711             0.968              0.9909             0.991              0.40               0.9
    2-OHGLu         0.01719            0.0246             0.554              0.555              0.73               0.68
    Glc6P           0.06               0.66               2683               0.06               2068               2172
    Gly3P           0.06               0.06               0.06               1                  5                  3
    IsoCit          0.06               1                  0.49               0.36               6                  10
    =============== ================== ================== ================== ================== ================== ==================





**Metadata File Information**

Provide a tab-separated file that has the names of the samples in the first column and one header row.
Column names must be exactly in this order:

   name_to_plot
   condition
   timepoint
   timenum
   compartment
   original_name


Example **Metadata File**:


    ==================== =============== ============= ============ ================ =================
    **name_to_plot**     **condition**   **timepoint** **timenum**  **compartment**   **original_name**
    -------------------- --------------- ------------- ------------ ---------------- -----------------
    Control_cell_T0-1    Control         T0            0            cell             MCF001089_TD01
    Control_cell_T0-2    Control         T0            0            cell             MCF001089_TD02
    Control_cell_T0-3    Control         T0            0            cell             MCF001089_TD03
    Tumoral_cell_T0-1    Tumoral         T0            0            cell             MCF001089_TD04
    Tumoral_cell_T0-2    Tumoral         T0            0            cell             MCF001089_TD05
    Tumoral_cell_T0-3    Tumoral         T0            0            cell             MCF001089_TD06
    Tumoral_cell_T24-1   Tumoral         T24           24           cell             MCF001089_TD07
    Tumoral_cell_T24-2   Tumoral         T24           24           cell             MCF001089_TD08
    Tumoral_cell_T24-3   Tumoral         T24           24           cell             MCF001090_TD01
    Control_med_T24-1    Control         T24           24           med              MCF001090_TD02
    Control_med_T24-2    Control         T24           24           med              MCF001090_TD03
    Tumoral_med_T24-1    Tumoral         T24           24           med              MCF001090_TD04
    Tumoral_med_T24-2    Tumoral         T24           24           med              MCF001090_TD05
    Control_med_T0-1     Control         T0            0            med              MCF001090_TD06
    Tumoral_med_T0-1     Tumoral         T0            0            med              MCF001090_TD07
    Tumoral_med_T0-2     Tumoral         T0            0            med              MCF001090_TD08
    ==================== =============== ============= ============ ================ =================


The column **original_name** must have the names of the samples as given in your data.

The column **name_to_plot** must have the names as you want them to be (or set identical to original_name if you prefer). To set names that
are meaningful is a better choice, as we will take them to display the results.

The column **timenum** must contain only the numeric part of the timepoint, for example 2,0, 10, 100 (this means, without letters ("T", "t", "s", "h" etc)
nor any other symbol). Make sure these time numbers are in the same units (but do not write the units here!).

The column **compartment** is an abbreviation, coined by you, for the compartments. This will be used for the results' files names: the longer the
compartments names are, the longer the output files' names! Please pick short and clear abbreviations to fill this column.


**Running the analysis**

You can precise how you want your analysis to be executed, with the parameters:


a. Parameters proper to the metabolomics analysis (that runs automatically before the integration):

- **comparisons** : the pairs of [condition, timepoint] groups to compare

- **datatypes** : the measures type that you want to run, that must be only one (see above in **Input data files** section)

- **statistical_test** : choose the specific statistical test to be applied.

 Kruskal-Wallis, Mann-Whitney, Wilcoxon’s signed rank test, Wilcoxon’s rank sum test
 t-test, and permutation test are currently offered (we use the trusted functions from scipy library https://docs.scipy.org/doc/scipy/reference/stats.html).

For the permutation test, we have established as test statistic, the absolute difference of geometric means of the two compared groups.

- **qualityDistanceOverSpan**: a normalized distance between the intervals of values of the compared groups, that is the cutoff for

considering a minimal acceptable "separation", and therefore, to be suitable for statistical testing. A 'distance/span' == 1 is a perfect separation,
whereas if 'distance/span' < 0 there is no separation.
To use with caution in case of important dispersion of your intra-group values. Default is -0.3 (not stringent)

- **correction_method** : one of the methods for multiple testing correction available in statsmodels library (bonferroni, fdr_bh, sidak, among others, see https://www.statsmodels.org/dev/generated/statsmodels.stats.multitest.multipletests.html).

- **compartment** : one of the compartments present in your data.

b. Parameters proper to the integration (that runs automatically after the metabolites analysis):


- **transcripts** : the file(s) with the results of the differential expression analysis. They must be as many as the number of comparisons (metabolomics analysis) and keep a coherent order with them.

- **pathways** : files for the pathways, as explained in **Input data files** section


There exist hints on use that will guide you, next to the parameters.

The output consists of one figure by metabologram,  and a color key bar legend valid for all metabolograms produced

**Available data for testing**

You can test our tool with the data from our manuscript https://zenodo.org/record/10579862 (the pertinent
files for you are located in the subfolders inside the data folder).
You can also use the minimal data examples from https://zenodo.org/record/10579891

 ]]>
    </help>
    <expand macro="citations" />
</tool> <|MERGE_RESOLUTION|>--- conflicted
+++ resolved
@@ -71,10 +71,7 @@
             '++analysis.dataset.mean_enrichment=me_or_frac_contrib'
         #end if
     #end if
-<<<<<<< HEAD
     @REMOVE_CONFIG@
-=======
->>>>>>> d37a8813
     ]]></command>
     <inputs>
         <expand macro="input_parameters_metabologram"/>
