<tool id="dimet_@EXECUTABLE@" name="dimet @TOOL_LABEL@" version="@TOOL_VERSION@+galaxy@VERSION_SUFFIX@" profile="20.05">
    <description>
        Figures of metabolites total abundance as barplots (by DIMet)
    </description>
    <macros>
        <token name="@TOOL_LABEL@">abundance plot</token>
        <token name="@EXECUTABLE@">abundance_plot</token>
        <import>macros.xml</import>
    </macros>
    <expand macro="requirements"/>
    <command detect_errors="exit_code"><![CDATA[
    @INIT_CONFIG@
    @INIT_ABUNDANCE_PLOT@
    @INIT_ABUNDANCE_PLOT_CONDITIONS@
    @INIT_TIMEPOINTS@
    @INIT_ENRICHMENT_METABOLITES@
    HYDRA_FULL_ERROR=1 python -m dimet
        -cp './config'
        '++hydra.run.dir=abundance_plot'
        '++figure_path=figures'
        '++table_path=tables'
        '++analysis={
            metabolites:${metabolites},
            dataset:{
                _target_:dimet.data.DatasetConfig,
                name: "Galaxy DIMet run"
            },
            method:{
                _target_: dimet.method.AbundancePlotConfig,
                label: abundance_plot,
                name: "Generate abundance plots",
                barcolor: '${output_options.bar_color}',
                axisx: ${axisx},
                axisx_labeltilt: '${output_options.axisx_labeltilt}',
                height_each_subfig: '${output_options.height_each_subfig}',
                palette:${output_options.palette},
                as_grid:${output_options.as_grid},
                x_text_modify_as:null,
                do_stripplot:${output_options.do_stripplot},
                figure_format:${output_options.figure_format}
            },
            label: abundance_plot,
            width_each_subfig: '${output_options.width_each_subfig}'
        }'
        '++analysis.dataset.label='
        '++analysis.timepoints=${timepoints}'
        '++analysis.dataset.subfolder='
        '++analysis.dataset.conditions=${conditions}'
        #if $metadata_path:
             '++analysis.dataset.metadata=metadata'
        #end if
        #if $abundance_file:
            '++analysis.dataset.abundances=abundance'
        #end if
<<<<<<< HEAD
    @REMOVE_CONFIG@
=======
>>>>>>> d37a8813
    ]]></command>
    <inputs>
        <expand macro="input_parameters_abundance"/>
        <expand macro="plot_abundance_factor_list"/>
        <expand macro="timepoint"/>
        <expand macro="compartments_abundance"/>
        <expand macro="abundance_metabolites_list"/>
        <section name="output_options" title="Output options">
            <expand macro="palette"/>
            <param name="figure_format" type="select" value="pdf" display="radio" label="Select output figure format" help="Please enter at max 1 format">
                <option value="pdf">Pdf</option>
                <option value="svg">Svg</option>
            </param>
            <param name="bar_color" type="select" value="timepoint" display="radio" label="Select output figure barcolor" help="Please enter at max 1 format">
                    <option value="timepoint">timepoint</option>
                    <option value="condition">condition</option>
            </param>
            <param name="axisx_labeltilt" type="integer" min="0" max="180" value="70" label="X axis label tilt"
                   help="Default value is 70."/>
            <param name="width_each_subfig" type="float" min="1.0" max="15.0" value="3.0" label="width of subfig plots"
                   help="Default value is 3."/>
            <param name="height_each_subfig" type="float" min="1.0" max="15.0" value="5.5" label="height of subfig plots"
                   help="Default value is 5.5"/>
            <param name="as_grid" type="boolean" value="false" label="plot as grid"
                   help="Default value is false."/>
            <param name="do_stripplot" type="boolean" value="false" label="add strip plot on abundance bar"
                   help="Default value is false."/>
        </section>
    </inputs>
    <outputs>
        <collection name="report" type="list">
            <discover_datasets pattern="__designation_and_ext__" directory="figures"/>
        </collection>
    </outputs>
    <tests>
        <test>
            <param name="abundance_file" ftype="tabular" value="AbundanceCorrected.csv"/>
            <param name="metadata_path" ftype="tabular" value="example1_metadata.csv"/>
            <repeat name="plot_abundance_factor_list">
                <param name="condition" value="sgLDHA"/>
            </repeat>
            <param name="timepoint" value='T0,T24'/>
            <param name="compartments" value='endo'/>
            <param name="metabolites_list" value="Fru1P"/>
            <section name="output_options">
                <param name="axisx_labeltilt" value="70"/>
                <param name="bar_color" value="timepoint"/>
                <param name="axisx" value="condition"/>
                <param name="palette" value="pastel"/>
                <param name="width_each_subfig" value="3.0"/>
                <param name="height_each_subfig" value="5.5"/>
                <param name="as_grid" value="false"/>
                <param name="do_stripplot" value="false"/>
                <param name="figure_format" value="svg"/>
            </section>
            <output_collection name="report" type="list" count="2">
                <element file="bars_endo_Fru1P-total_abundance.svg" name="bars_endo_Fru1P-total_abundance" ftype="svg" compare="sim_size" delta="100"/>
                <element file="legend.svg" name="legend" ftype="svg" compare="sim_size" delta="100"/>
            </output_collection>
        </test>
    </tests>
    <help><![CDATA[

This module is part of DIMet: Differential analysis of Isotope-labeled targeted Metabolomics data (https://pypi.org/project/DIMet/).

DIMet total abundances plot performs comparative bars for visualization of the total abundances of each metabolite across the different conditions present in your data and all/selected time points.  All (or selected) metabolites are processed automatically.

The figures in .pdf format are of publication quality, and as they are vectorial images you can open them and customize aesthetics with a professional image software such as Inkscape, Adobe Illustrator, Sketch,  CorelDRAW, etc.


    **Input data files**

For running DIMet @EXECUTABLE@ you need the following .csv files :

- The total **abundances** file, and

- The metadata file, a unique file with the description of the samples. This file is compulsory (see section **Metadata File Information**).


The total abundances file must be organized as a matrix:
- The first column must contain Metabolite IDs that are unique (not repeated) within the file.
- The rest of the columns correspond to the samples
- The rows correspond to the metabolites
- The values must be tab separated, with the first row containing the sample/column labels.



Example - Metabolites **abundances**:

    =============== ================== ================== ================== ================== ================== ==================
    ID              **MCF001089_TD01** **MCF001089_TD02** **MCF001089_TD03** **MCF001089_TD04** **MCF001089_TD05** **MCF001089_TD06**
    =============== ================== ================== ================== ================== ================== ==================
    2_3-PG          8698823.9926       10718737.7217      10724373.9         8536484.5          22060650           28898956
    2-OHGLu         36924336           424336             92060650           45165              84951950           965165051
    Glc6P           2310               2142               2683               1683               012532068          1252172
    Gly3P           399298             991656565          525195             6365231            89451625           4952651963
    IsoCit          0                  0                  0                  84915613           856236             954651610
    =============== ================== ================== ================== ================== ================== ==================


**Metadata File Information**

Provide a tab-separated file that has the names of the samples in the first column and one header row.
Column names must be exactly in this order:

   name_to_plot
   condition
   timepoint
   timenum
   compartment
   original_name


Example **Metadata File**:


    ==================== =============== ============= ============ ================ =================
    **name_to_plot**     **condition**   **timepoint** **timenum**  **compartment**   **original_name**
    -------------------- --------------- ------------- ------------ ---------------- -----------------
    Control_cell_T0-1    Control         T0            0            cell             MCF001089_TD01
    Control_cell_T0-2    Control         T0            0            cell             MCF001089_TD02
    Control_cell_T0-3    Control         T0            0            cell             MCF001089_TD03
    Tumoral_cell_T0-1    Tumoral         T0            0            cell             MCF001089_TD04
    Tumoral_cell_T0-2    Tumoral         T0            0            cell             MCF001089_TD05
    Tumoral_cell_T0-3    Tumoral         T0            0            cell             MCF001089_TD06
    Tumoral_cell_T24-1   Tumoral         T24           24           cell             MCF001089_TD07
    Tumoral_cell_T24-2   Tumoral         T24           24           cell             MCF001089_TD08
    Tumoral_cell_T24-3   Tumoral         T24           24           cell             MCF001090_TD01
    Control_med_T24-1    Control         T24           24           med              MCF001090_TD02
    Control_med_T24-2    Control         T24           24           med              MCF001090_TD03
    Tumoral_med_T24-1    Tumoral         T24           24           med              MCF001090_TD04
    Tumoral_med_T24-2    Tumoral         T24           24           med              MCF001090_TD05
    Control_med_T0-1     Control         T0            0            med              MCF001090_TD06
    Tumoral_med_T0-1     Tumoral         T0            0            med              MCF001090_TD07
    Tumoral_med_T0-2     Tumoral         T0            0            med              MCF001090_TD08
    ==================== =============== ============= ============ ================ =================


The column **original_name** must have the names of the samples as given in your data.

The column **name_to_plot** must have the names as you want them to be (or set identical to original_name if you prefer). To set names that
are meaningful is a better choice, as we will take them to display the results.

The column **timenum** must contain only the numeric part of the timepoint, for example 2,0, 10, 100 (this means, without letters ("T", "t", "s", "h" etc)
nor any other symbol). Make sure these time numbers are in the same units (but do not write the units here!).

The column **compartment** is an abbreviation, coined by you, for the compartments. This will be used for the results' files names: the longer the
compartments names are, the longer the output files' names! Please pick short and clear abbreviations to fill this column.


**Running the analysis**


You can precise how you want your analysis to be executed, with the parameters:

- **conditions** : the conditions present in your data, exactly in the ORDER you want them to appear both in the x axis and in the legend.

- **timepoints** : the selected (you can select all) time points, that will be shown in the x axis.

- **width_each_subfig** : the desired width (in inches) for the the individual metabolites' figures



There exist hints on use that will guide you, next to the parameters.


The output consists of bar-plot figures, one by each metabolite, and one legend .pdf file, common to all the produced figures.



**Available data for testing**

You can test our tool with the data from our manuscript https://zenodo.org/record/10579862 (the pertinent
files for you are located in the subfolders inside the data folder).
You can also use the minimal data examples from https://zenodo.org/record/10579891

 ]]>
    </help>
    <expand macro="citations"/>
</tool><|MERGE_RESOLUTION|>--- conflicted
+++ resolved
@@ -52,10 +52,7 @@
         #if $abundance_file:
             '++analysis.dataset.abundances=abundance'
         #end if
-<<<<<<< HEAD
     @REMOVE_CONFIG@
-=======
->>>>>>> d37a8813
     ]]></command>
     <inputs>
         <expand macro="input_parameters_abundance"/>
