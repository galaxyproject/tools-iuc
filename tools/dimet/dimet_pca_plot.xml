--- conflicted
+++ resolved
@@ -49,11 +49,7 @@
         #if $me_or_frac_contrib_file:
             '++analysis.dataset.mean_enrichment=me_or_frac_contrib'
         #end if
-<<<<<<< HEAD
     @REMOVE_CONFIG@
-
-=======
->>>>>>> d37a8813
     ]]></command>
     <inputs>
         <expand macro="input_parameters_pca"/>
