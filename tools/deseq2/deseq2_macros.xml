--- conflicted
+++ resolved
@@ -49,13 +49,8 @@
     </xml>
     <xml name="xrefs">
         <xrefs>
-<<<<<<< HEAD
-            <xref type='bio.tools'>DESeq2</xref>
-            <xref type='bioconductor'>deseq2</xref>
-=======
             <xref type="bio.tools">DESeq2</xref>
-            <xref type="bioconductor">10.18129/B9.bioc.deseq2</xref>
->>>>>>> 8f6ba032
+            <xref type="bioconductor">deseq2</xref>
         </xrefs>
       </xml>
 </macros>