--- conflicted
+++ resolved
@@ -18,13 +18,8 @@
     </macros>
     <requirements>
         <requirement version="@PYTHON_VERSION@" type="package">python</requirement>
-<<<<<<< HEAD
-        <requirement version="@TOOL_VERSION@" type="package">pytrf</requirement>
-        <requirement version="2.1.0" type="package">pyfastx</requirement>
-=======
         <requirement version="2.1.0" type="package">pyfastx</requirement>
         <requirement version="@TOOL_VERSION@" type="package">pytrf</requirement>
->>>>>>> 3cce4c76
         <requirement version="455" type="package">ucsc-bedgraphtobigwig</requirement>
     </requirements>
     <required_files>
