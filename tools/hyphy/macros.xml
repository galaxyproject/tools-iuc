<?xml version="1.0"?>
<macros>
<<<<<<< HEAD
    <xml name="citations">
        <citations>
            <citation type="doi">10.1093/bioinformatics/bti079</citation>
            <yield />
        </citations>
    </xml>
    <token name="@VERSION@">2.3.14</token>
    <xml name="requirements">
        <requirements>
            <requirement type="package" version="@VERSION@">hyphy</requirement>
            <yield />
        </requirements>
    </xml>
    <token name="@HYPHY_INVOCATION@"><![CDATA[export HYPHY=`which HYPHYMP` &&
=======
  <xml name="citations">
    <citations>
      <citation type="doi">10.1093/bioinformatics/bti079</citation>
      <yield/>
    </citations>
  </xml>
  <token name="@VERSION@">2.3.14</token>
  <xml name="requirements">
    <requirements>
      <requirement type="package" version="@VERSION@">
      hyphy</requirement>
      <yield/>
    </requirements>
  </xml>
  <token name="@HYPHY_INVOCATION@"><![CDATA[export HYPHY=`which HYPHYMP` &&
>>>>>>> 634e4453
export HYPHY_PATH=`dirname \$HYPHY` &&
export HYPHY_LIB=`readlink -f \$HYPHY_PATH/../lib/hyphy` &&
cat tool_params | HYPHYMP LIBPATH=\$HYPHY_LIB ]]></token>
</macros><|MERGE_RESOLUTION|>--- conflicted
+++ resolved
@@ -1,21 +1,5 @@
 <?xml version="1.0"?>
 <macros>
-<<<<<<< HEAD
-    <xml name="citations">
-        <citations>
-            <citation type="doi">10.1093/bioinformatics/bti079</citation>
-            <yield />
-        </citations>
-    </xml>
-    <token name="@VERSION@">2.3.14</token>
-    <xml name="requirements">
-        <requirements>
-            <requirement type="package" version="@VERSION@">hyphy</requirement>
-            <yield />
-        </requirements>
-    </xml>
-    <token name="@HYPHY_INVOCATION@"><![CDATA[export HYPHY=`which HYPHYMP` &&
-=======
   <xml name="citations">
     <citations>
       <citation type="doi">10.1093/bioinformatics/bti079</citation>
@@ -31,7 +15,6 @@
     </requirements>
   </xml>
   <token name="@HYPHY_INVOCATION@"><![CDATA[export HYPHY=`which HYPHYMP` &&
->>>>>>> 634e4453
 export HYPHY_PATH=`dirname \$HYPHY` &&
 export HYPHY_LIB=`readlink -f \$HYPHY_PATH/../lib/hyphy` &&
 cat tool_params | HYPHYMP LIBPATH=\$HYPHY_LIB ]]></token>
