--- conflicted
+++ resolved
@@ -1,11 +1,7 @@
 <?xml version="1.0"?>
 <macros>
     <token name="@TOOL_VERSION@">2.0.4</token>
-<<<<<<< HEAD
-    <token name="@VERSION_SUFFIX@">0</token>
-=======
     <token name="@VERSION_SUFFIX@">1</token>
->>>>>>> 652ae30a
 
     <xml name="requirements">
         <requirement type="package" version="@TOOL_VERSION@">repeatmodeler</requirement>
