<<<<<<< HEAD
<tool id="mykrobe_predict" name="mkyrobe predict" version="0.10.0">
=======
<tool id="mykrobe_predict" name="mkyrobe predict" version="@TOOL_VERSION@">
>>>>>>> 35576d64
  <description>Antibiotic resistance predictions</description>
  <macros>
    <import>macro.xml</import>
  </macros>
  <expand macro="requirements"/>
  <command detect_errors="exit_code">
<![CDATA[
        @select_inputs@

        mykrobe predict 
        --sample '${name}'
        --species ${select_species.species}
        --panel '${select_species.panel}'

        #if $conf_percent_cutoff:
          --conf_percent_cutoff '${conf_percent_cutoff}'
        #end if

        #if $min_depth:
          --min_depth '${min_depth}'
        #end if

        @shared_options@

        -q
        -t "\${GALAXY_SLOTS:-1}"

        --seq
        #if $data_type.type == "single":
          $data_type.seq1
        #elif $data_type.type == "paired":
	  $data_type.seq1 $data_type.seq2
        #elif $data_type.type == "collection":
          $data_type.collection1.forward $data_type.collection1.reverse
	#end if

        --format '${format}'

        > '$output'
]]>
  </command>
  <inputs>
    <expand macro="inputs"/>
    <conditional name="select_species">
      <param name="species" type="select" label="Specify Species for AMR">
        <option value="tb">Mycobacterium tuberculosis (tb)</option>
<<<<<<< HEAD
	<option value="staph">Staphylococcus aureus (staph)</option>
=======
        <option value="staph">Staphylococcus aureus (staph)</option>
>>>>>>> 35576d64
        <option value="sonnei">Shigella sonnei (sonnei)</option>
      </param>
      <when value="staph">
        <param name="panel" type="select" label="Select panel for Staph only">
          <option value="20170217">20170217</option>
        </param>
      </when>
      <when value="tb">
	<param name="panel" type="select" label="Select panel for TB only">
<<<<<<< HEAD
	  <option value="202010">202010</option>
=======
          <option value="202010">202010</option>
>>>>>>> 35576d64
          <option value="201901">201901</option>
          <option value="bradley-2015">Bradely 2015</option>
        </param>
      </when>
      <when value="sonnei">
        <param name="panel" type="select" label="Select panel for sonnei only">
          <option value="20210201">20210201</option>
          <option value="20201012">20201012</option>
        </param>
      </when>
    </conditional>
    <param argument="--min_depth" optional="True" type="integer" min="0" label="Minimum depth"  help=""/>
    <param argument="--conf_percent_cutoff" optional="True" type="integer" label="Confidence percent cutoff" help="Number between 0 and 100. Determines --min_variant_conf, by simulating variants and choosing the cutoff that would keep x% of the variants. Default is 90 if --ont, otherwise --min_variant_conf is used as the cutoff">
      <validator type="in_range" min="0" max="100" message="Confidence percent cutoff should be between 0 and 100" />
    </param>
    <expand macro="options"/>
    <param argument="--format" type="select" label="Select the prefered output format">
      <option value="csv" >csv</option>
      <option value="json">json</option>
    </param>
  </inputs>
  <outputs>
    <data name="output" format="csv" label="prediction">
      <change_format>
        <when input="format" value="json" format="json"/>
      </change_format>
    </data>
  </outputs>
  <tests>
    <test>
      <param name="type" value="single"/>
      <param name="seq1" ftype="fastq" value="reads.fastq"/>
      <param name="species" value="tb"/>
      <param name="panel" value="bradley-2015"/>
      <param name="format" value="json"/>
      <output name="output">
        <assert_contents>
          <has_text_matching expression="susceptibility"/>
        </assert_contents>
      </output>
    </test>
    <test>
      <param name="type" value="single"/>
      <param name="seq1" ftype="fastq" value="reads.fastq"/>
      <param name="species" value="sonnei"/>
      <param name="panel" value="20201012"/>
      <param name="format" value="json"/>
      <output name="output">
        <assert_contents>
          <has_text_matching expression="susceptibility"/>
        </assert_contents>
      </output>
    </test>
    <test>
      <param name="type" value="single"/>
      <param name="seq1" ftype="fastq.gz" value="reads.fastq.gz"/>
      <param name="species" value="sonnei"/>
      <param name="panel" value="20201012"/>
      <param name="format" value="json"/>
      <output name="output">
        <assert_contents>
          <has_text_matching expression="susceptibility"/>
        </assert_contents>
      </output>
    </test>
  </tests>
  <help>
    @ATTRIBUTION@
  </help>
  <expand macro="citation" />
</tool><|MERGE_RESOLUTION|>--- conflicted
+++ resolved
@@ -1,8 +1,4 @@
-<<<<<<< HEAD
-<tool id="mykrobe_predict" name="mkyrobe predict" version="0.10.0">
-=======
 <tool id="mykrobe_predict" name="mkyrobe predict" version="@TOOL_VERSION@">
->>>>>>> 35576d64
   <description>Antibiotic resistance predictions</description>
   <macros>
     <import>macro.xml</import>
@@ -49,11 +45,7 @@
     <conditional name="select_species">
       <param name="species" type="select" label="Specify Species for AMR">
         <option value="tb">Mycobacterium tuberculosis (tb)</option>
-<<<<<<< HEAD
-	<option value="staph">Staphylococcus aureus (staph)</option>
-=======
         <option value="staph">Staphylococcus aureus (staph)</option>
->>>>>>> 35576d64
         <option value="sonnei">Shigella sonnei (sonnei)</option>
       </param>
       <when value="staph">
@@ -63,11 +55,7 @@
       </when>
       <when value="tb">
 	<param name="panel" type="select" label="Select panel for TB only">
-<<<<<<< HEAD
-	  <option value="202010">202010</option>
-=======
           <option value="202010">202010</option>
->>>>>>> 35576d64
           <option value="201901">201901</option>
           <option value="bradley-2015">Bradely 2015</option>
         </param>
