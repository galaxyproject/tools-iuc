--- conflicted
+++ resolved
@@ -3,11 +3,7 @@
   <token name="@TOOL_VERSION@">0.10.0</token>
   <xml name="requirements">
     <requirements>
-<<<<<<< HEAD
-      <requirement type="package" version="0.10.0">mykrobe</requirement>
-=======
       <requirement type="package" version="@TOOL_VERSION@">mykrobe</requirement>
->>>>>>> 35576d64
     </requirements>    
   </xml>
   <token name="@select_inputs@">
