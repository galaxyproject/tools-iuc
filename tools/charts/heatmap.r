--- conflicted
+++ resolved
@@ -24,11 +24,7 @@
     abu <- data[, 3]
     plt_codes <- levels(factor(plt))
     spc_codes <- levels(factor(spc))
-<<<<<<< HEAD
-    taxa <- Matrix(0, nrow = length(plt_codes), ncol = length(spc.codes), sparse = TRUE)
-=======
     taxa <- Matrix(0, nrow = length(plt_codes), ncol = length(spc_codes), sparse = TRUE)
->>>>>>> e3d5c5f0
     row <- match(plt, plt_codes)
     col <- match(spc, spc_codes)
     for (i in seq_len(abu)) {
