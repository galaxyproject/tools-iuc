<?xml version="1.0"?>
<macros>
    <xml name="requirements">
        <requirements>
            <requirement type="package" version="@TOOL_VERSION@">seqtk</requirement>
            <requirement type="package" version="2.3.4">pigz</requirement>
            <yield/>
        </requirements>
    </xml>
    <xml name="bio_tools">
        <xrefs>
            <xref type="bio.tools">seqtk</xref>
        </xrefs>
    </xml>
    <token name="@TOOL_VERSION@">1.4</token>
<<<<<<< HEAD
=======
    <token name="@VERSION_SUFFIX@">0</token>
>>>>>>> 2ec78d4a
    <token name="@AWK_VERSION@">4.2.1</token>
    <xml name="stdio">
        <stdio>
            <!-- Anything other than zero is an error -->
            <exit_code range="1:"/>
            <exit_code range=":-1"/>
            <!-- In case the return code has not been set propery check stderr too -->
            <regex match="Error:"/>
            <regex match="Exception:"/>
        </stdio>
    </xml>
    <xml name="in_fq">
        <param name="in_file" type="data" format="fastq,fastq.gz" label="Input FASTQ file"/>
    </xml>
    <xml name="in_faq">
        <param name="in_file" type="data" format="fasta,fastq,fasta.gz,fastq.gz" label="Input FASTA/Q file"/>
    </xml>
    <token name="@CONDITIONAL_GZIP_OUT@"><![CDATA[
    #echo "| pigz -p ${GALAXY_SLOTS:-1} --no-name --no-time" if $in_file.is_of_type('fasta.gz', 'fastq.gz') else "" # > '$default'
    ]]></token>
    <token name="@ATTRIBUTION@"><![CDATA[
**Attribution**

This Galaxy tool relies on the seqtk toolkit from  `lh3/seqtk
<https://github.com/lh3/seqtk/>`_, developed by Heng Li at the Broad Institute
    ]]></token>
    <xml name="citation">
        <citations>
            <citation type="bibtex">
                @misc{seqtk,
                  author = {Heng Li},
                  year = {2023},
                  title = {seqtk},
                  publisher = {GitHub},
                  journal = {GitHub repository},
                  howpublished{\url{https://github.com/lh3/seqtk}},
                }
            </citation>
        </citations>
    </xml>

</macros><|MERGE_RESOLUTION|>--- conflicted
+++ resolved
@@ -13,10 +13,7 @@
         </xrefs>
     </xml>
     <token name="@TOOL_VERSION@">1.4</token>
-<<<<<<< HEAD
-=======
     <token name="@VERSION_SUFFIX@">0</token>
->>>>>>> 2ec78d4a
     <token name="@AWK_VERSION@">4.2.1</token>
     <xml name="stdio">
         <stdio>
