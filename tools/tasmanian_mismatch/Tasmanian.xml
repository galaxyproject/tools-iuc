--- conflicted
+++ resolved
@@ -1,9 +1,3 @@
-<<<<<<< HEAD
-<tool id="tasmanian_mismatch" name="Analysis of artifacts with Tasmanian" version="1.0.6" profile="18.09">
-  <requirements>
-    <requirement type="package" version="1.0.6">tasmanian-mismatch</requirement> 
-    <requirement type="package" version="1.9">samtools</requirement>
-=======
 <tool id="tasmanian_mismatch" name="Analysis of artifacts with Tasmanian" version="@TOOL_VERSION@" profile="20.05">
   <description>Quantify, visualize and summarize mismatches in deep sequencing data</description>
   <macros>
@@ -13,7 +7,6 @@
   <requirements>
     <requirement type="package" version="@TOOL_VERSION@">tasmanian-mismatch</requirement> 
     <requirement type="package" version="@SAMTOOLS_VERSION@">samtools</requirement>
->>>>>>> d67025e9
   </requirements>
   <command detect_errors="exit_code">
     <![CDATA[
