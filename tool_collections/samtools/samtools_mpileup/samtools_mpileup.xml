<tool id="samtools_mpileup" name="Samtools mpileup" version="2.1.5" profile="@PROFILE@">
    <description>multi-way pileup of variants</description>
    <macros>
        <import>macros.xml</import>
    </macros>
    <expand macro="requirements" />
    <expand macro="stdio" />
    <expand macro="version_command" />
    <command><![CDATA[

<<<<<<< HEAD
    #set $input_bams = $input
    @PREPARE_IDX_MULTIPLE@
    @PREPARE_FASTA_IDX@

    samtools mpileup
        -f '$reffa'
=======
    #if $reference_source.reference_source_selector == "history":
        #set ref_fa = 'ref.fa'
        ln -s '${reference_source.ref_file}' 'ref.fa' &&
        samtools faidx ref.fa &&
    #else:
        #set ref_fa = str( $reference_source.ref_file.fields.path )
    #end if

    samtools mpileup
        -f '$ref_fa'
>>>>>>> a03582e7
    #for $i in range(len( $input_bams )):
        '${i}'
    #end for

    #if str( $advanced_options.advanced_options_selector ) == "advanced":
        #if str( $advanced_options.filter_by_flags.filter_flags ) == "filter":
            #set $filter = $advanced_options.filter_by_flags.require_flags
            @FLAGS@
            --rf $flags
            #set $filter = $advanced_options.filter_by_flags.exclude_flags
            @FLAGS@
            --ff $flags
        #end if
        #if str($advanced_options.limit_by_region.limit_by_regions) == "limit":
            #if str( $advanced_options.limit_by_region.region_paste ) != "None":
                -r '$advanced_options.limit_by_region.region_paste'
            #end if
            #if str( $advanced_options.limit_by_region.bed_regions ) != "None"
                -l '$advanced_options.limit_by_region.bed_regions'
            #end if
        #end if

        #if str( $advanced_options.exclude_read_group.exclude_read_groups ) == "paste":
            -G '$excluded_read_groups'
        #elif str( $advanced_options.exclude_read_group.exclude_read_groups ) == "history"
            -G '$advanced_options.exclude_read_group.read_groups'
        #end if
        ${advanced_options.ignore_overlaps}
        ${advanced_options.skip_anomalous_read_pairs}
        ${advanced_options.disable_probabilistic_realignment}
        -C ${advanced_options.coefficient_for_downgrading}
        -d ${advanced_options.max_reads_per_bam}
        ${advanced_options.extended_BAQ_computation}
        -q ${advanced_options.minimum_mapping_quality}
        -Q ${advanced_options.minimum_base_quality}
        $advanced_options.qualities_illumina_onethree
    #end if
    #if str( $output_options_cond.output_options_selector ) == 'advanced':
        ${output_options_cond.base_position_on_reads}
        ${output_options_cond.output_mapping_quality}
        ${output_options_cond.output_read_names}
        ${output_options_cond.output_all_pos}
        #if $output_options_cond.output_tags:
            --output-extra '$output_options_cond.output_tags'
        #end if
    #end if
    --output '$output_file_pu'
    ]]></command>
    <inputs>
        <param name="input" type="data" format="bam" multiple="true" min="1" label="BAM file(s)">
            <validator check="bam_index" message="Metadata missing, click the pencil icon in the history item and use the auto-detect feature to correct this issue." type="metadata" />
        </param>
        <expand macro="mandatory_reference" argument="-f"/>
        <conditional name="advanced_options">
            <param name="advanced_options_selector" type="select" label="Set advanced options">
                <option selected="True" value="default">Basic</option>
                <option value="advanced">Advanced</option>
            </param>
            <when value="default" />
            <when value="advanced">
                <conditional name="filter_by_flags">
                    <param name="filter_flags" type="select" label="Set filter by flags">
                        <option selected="True" value="nofilter">Do not filter</option>
                        <option value="filter">Filter by flags to exclude or require</option>
                    </param>
                    <when value="filter">
                        <param name="require_flags" argument="--rf/--incl-flags" type="select" multiple="True" display="checkboxes" label="Require">
                            <expand  macro="flag_options" />
                        </param>
                        <param name="exclude_flags" argument="--ff/--excl-flags" type="select" multiple="True" display="checkboxes" label="Exclude">
                            <expand  macro="flag_options" s4="true" s256="true" s512="true" s1024="true"/>
                        </param>
                    </when>
                    <when value="nofilter" />
                </conditional>
                <conditional name="limit_by_region">
                    <param name="limit_by_regions" type="select" label="Select regions to call">
                        <option selected="True" value="no_limit">Do not limit</option>
                        <option value="limit">Specify regions</option>
                    </param>
                    <when value="limit">
                        <param name="bed_regions" argument="-l/--positions" type="data" format="bed" optional="true" label="skip unlisted positions (chr pos) or regions">
                            <validator type="dataset_ok_validator" />
                        </param>
                        <param name="region_paste" argument="-r/--region" type="text" optional="true" label="region in which pileup is generated" help="Format CHR:FROM-TO, e.g. 17:100-150. If used in conjunction with -l then considers the intersection of the two requests." />
                    </when>
                    <when value="no_limit" />
                </conditional>


                <conditional name="exclude_read_group">
                    <param name="exclude_read_groups" argument="-R/--exclude-RG" type="select" label="Select read groups to exclude">
                        <option selected="True" value="no_limit">Do not exclude</option>
                        <option value="history">From a text file</option>
                        <option value="paste">Paste a list of read groups</option>
                    </param>
                    <when value="history">
                        <param name="read_groups" type="data" format="txt" label="Text file">
                            <validator type="dataset_ok_validator" />
                        </param>
                    </when>
                    <when value="paste">
                        <param name="group_paste" type="text" area="true" size="10x35" label="Read groups" help="Paste a list of read groups" />
                    </when>
                    <when value="no_limit" />
                </conditional>
                <param name="ignore_overlaps" argument="-x/--ignore-overlaps" type="boolean" truevalue="-x" falsevalue="" checked="False" label="Disable read-pair overlap detection" />
                <param name="skip_anomalous_read_pairs" argument="-A/--count-orphans" type="boolean" truevalue="-A" falsevalue="" checked="False" label="Do not discard anomalous read pairs" />
                <param name="disable_probabilistic_realignment" argument="-B/--no-BAQ" type="boolean" truevalue="-B" falsevalue="" checked="False" label="Disable BAQ (per-Base Alignment Quality), see below" />
                <param name="coefficient_for_downgrading" argument="-C/--adjust-MQ" type="integer" value="0" label="Coefficient for downgrading mapping quality for reads containing excessive mismatches" help="Given a read with a phred-scaled probability q of being generated from the mapped position, the new mapping quality is about sqrt((INT-q)/INT)*INT. A zero value disables this functionality; if enabled, the recommended value for BWA is 50" />
                <param name="max_reads_per_bam" argument="-d/--max-depth" type="integer" min="0" value="8000" label="max per-file depth; avoids excessive memory usage" />
                <param name="extended_BAQ_computation" argument="-E/--redo-BAQ" type="boolean" truevalue="-E" falsevalue="" checked="False" label="Recalculate BAQ on the fly" help="Ignore existing BQ tags" />
                <param name="minimum_mapping_quality" argument="-q/--min-MQ" type="integer" value="0" label="Minimum mapping quality for an alignment to be used" />
                <param name="minimum_base_quality" argument="-Q/--min-BQ" type="integer" value="13" label="Minimum base quality for a base to be considered" />
                <param name="qualities_illumina_onethree" argument="-6/--illumina1.3+" type="boolean" truevalue="-6" falsevalue="" checked="False" label="quality is in the Illumina-1.3+ encoding"/>
            </when>
        </conditional>
        <conditional name="output_options_cond">
            <param name="output_options_selector" type="select" label="Output options">
                <option selected="True" value="default">Default</option>
                <option value="advanced">Advanced</option>
            </param>
            <when value="default"/>
            <when value="advanced">
                <param name="base_position_on_reads" argument="-O/--output-BP" type="boolean" truevalue="-O" falsevalue="" checked="False" label="Output base positions on reads" />
                <param name="output_mapping_quality" argument="-s/--output-MQ" type="boolean" truevalue="-s" falsevalue="" checked="False" label="Output mapping quality" />
                <param name="output_read_names" argument="--output-QNAME" type="boolean" truevalue="--output-QNAME" falsevalue="" checked="False" label="Output an extra column containing comma-separated read names. (--output-QNAME)" />
                <param name="output_all_pos" argument="-a" type="select" label="Output absolutely all positions" help="Output all positions, including those with zero depth. (-a) Output absolutely all positions, including unused reference sequences (-aa). Note that when used in conjunction with a BED file the -a option may sometimes operate as if -aa was specified if the reference sequence has coverage outside of the region specified in the BED file.">
                    <option selected="True" value="">No</option>
                    <option value="-a">all (including those with zero depth)</option>
                    <option value="-aa">absolutely all (including unused reference sequences)</option>
                </param>
                <param name="output_tags" type="text" argument="--output-extra" label="Add tags to output" help="Output extra read fields and read tag values, e.g., NM and XS (must be comma seperated, e.g., NM,XS)" />
            </when>
        </conditional>
    </inputs>
    <outputs>
        <data name="output_file_pu" format="pileup" label="${tool.name} on ${on_string}"/>
    </outputs>
    <tests>
        <!-- samtools test https://github.com/samtools/samtools/blob/4651d25f2b14cd68ffb0915a74b0c1b529b8cfa1/test/test.pl#L757 -->
        <test>
            <param name="input" ftype="bam" value="mpileup.1.bam,mpileup.2.bam,mpileup.3.bam" />
            <conditional name="addref_cond">
                <param name="addref_select" value="history" />
                <param name="ref" ftype="fasta" value="mpileup.ref.fa" />
            </conditional>
            <conditional name="advanced_options">
                <param name="advanced_options_selector" value="advanced" />
                <conditional name="limit_by_region">
                    <param name="limit_by_regions" value="limit"/>
                    <param name="region_paste" value="17:100-150" />
                </conditional>
            </conditional>
            <output name="output_file_pu" file="mpileup.out.1" ftype="pileup" />
        </test>
<!-- test_cmd($opts,out=>'dat/mpileup.out.1',err=>'dat/mpileup.err.1',cmd=>"$$opts{bin}/samtools mpileup -b $$opts{tmp}/mpileup.bam.list -f $$opts{tmp}/mpileup.ref.fa.gz -r17:100-150");-->
        <test>
            <param name="input" ftype="bam" value="mpileup.1.bam" />
            <conditional name="addref_cond">
                <param name="addref_select" value="history" />
                <param name="ref" ftype="fasta" value="mpileup.ref.fa" />
            </conditional>
            <conditional name="advanced_options">
                <param name="advanced_options_selector" value="advanced" />
                <conditional name="filter_by_flags">
                    <param name="filter_flags" value="filter"/>
                    <param name="exclude_flags" value="4,16"/>
                </conditional>
                <conditional name="limit_by_region">
                    <param name="limit_by_regions" value="limit"/>
                    <param name="region_paste" value="17:1050-1060" />
                </conditional>
                <param name="disable_probabilistic_realignment" value="-B" />
            </conditional>
            <output name="output_file_pu" file="mpileup.out.3" ftype="pileup" />
        </test>
<!--    test_cmd($opts,out=>'dat/mpileup.out.3',cmd=>"$$opts{bin}/samtools mpileup -B \-\-ff 0x14 -f $$opts{tmp}/mpileup.ref.fa.gz -r17:1050-1060 $$opts{tmp}/mpileup.1.bam | grep -v mpileup");
    -->
        <!-- original test from galaxy tool-->
        <test>
            <param name="input" ftype="bam" value="samtools_mpileup_in_1.bam" />
            <conditional name="addref_cond">
                <param name="addref_select" value="history" />
                <param name="ref" ftype="fasta" value="phiX.fasta" />
            </conditional>
            <conditional name="output_options_cond">
                <param name="output_options_selector" value="advanced" />
                <param name="base_position_on_reads" value="true" />
                <param name="output_mapping_quality" value="true" />
            </conditional>
            <conditional name="advanced_options">
                <param name="advanced_options_selector" value="default" />
            </conditional>
            <output name="output_file_pu" file="samtools_mpileup_out_1.pileup" ftype="pileup" />
        </test>
        <test>
            <param name="input" ftype="bam" value="phiX.bam" />
            <conditional name="addref_cond">
                <param name="addref_select" value="history" />
                <param name="ref" ftype="fasta" value="phiX.fasta" />
            </conditional>
            <conditional name="output_options_cond">
                <param name="output_options_selector" value="default" />
            </conditional>
            <conditional name="advanced_options">
                <param name="advanced_options_selector" value="advanced" />
                <param name="skip_anomalous_read_pairs" value="-A" />
            </conditional>
            <output name="output_file_pu" file="samtools_mpileup_out_2.pileup" ftype="pileup" />
        </test>
        <test>
            <param name="input" ftype="bam" value="samtools_mpileup_in_1.bam" />
            <conditional name="addref_cond">
                <param name="addref_select" value="history" />
                <param name="ref" ftype="fasta" value="phiX.fasta" />
            </conditional>
            <conditional name="output_options_cond">
                <param name="output_options_selector" value="advanced" />
                <param name="base_position_on_reads" value="true" />
                <param name="output_mapping_quality" value="true" />
            </conditional>
            <conditional name="advanced_options">
                <param name="advanced_options_selector" value="advanced" />
                <param name="minimum_base_quality" value="0" /><!-- most reads have ultra low quality resuling in empty columns -->
            </conditional>
            <output name="output_file_pu" file="samtools_mpileup_out_3.pileup" ftype="pileup" />
        </test>
        <test>
            <param name="input" ftype="bam" value="mpileup.1.bam" />
            <conditional name="addref_cond">
                <param name="addref_select" value="history" />
                <param name="ref" ftype="fasta" value="mpileup.ref.fa" />
            </conditional>
            <conditional name="output_options_cond">
                <param name="output_options_selector" value="advanced" />
                <param name="output_tags" value="NM,AM" />
            </conditional>
            <output name="output_file_pu" file="mpileup.out.4" ftype="pileup" />
        </test>
    </tests>
    <help><![CDATA[
**What it does**

Generate pileup for one or multiple BAM files. Alignment records are grouped by sample (SM) identifiers in @RG header lines. If sample identifiers are absent, each input file is regarded as one sample.

Generation of VCF and BCF output, is deprecated and not available in the Galaxy tool. Please use bcftools mpileup for this instead.

In the pileup format (without -u or -g), each line represents a genomic position, consisting of chromosome name, 1-based coordinate, reference base, the number of reads covering the site, read bases, base qualities and alignment mapping qualities. Information on match, mismatch, indel, strand, mapping quality and start and end of a read are all encoded at the read base column. At this column, a dot stands for a match to the reference base on the forward strand, a comma for a match on the reverse strand, a '>' or '<' for a reference skip, 'ACGTN' for a mismatch on the forward strand and 'acgtn' for a mismatch on the reverse strand. A pattern '\\+[0-9]+[ACGTNacgtn]+' indicates there is an insertion between this reference position and the next reference position. The length of the insertion is given by the integer in the pattern, followed by the inserted sequence. Similarly, a pattern '-[0-9]+[ACGTNacgtn]+' represents a deletion from the reference. The deleted bases will be presented as '*' in the following lines. Also at the read base column, a symbol '^' marks the start of a read. The ASCII of the character following '^' minus 33 gives the mapping quality. A symbol '$' marks the end of a read segment.

Note that there are two orthogonal ways to specify locations in the input file; via -r region and -l file. The former uses (and requires) an index to do random access while the latter streams through the file contents filtering out the specified regions, requiring no index. The two may be used in conjunction. For example a BED file containing locations of genes in chromosome 20 could be specified using -r 20 -l chr20.bed, meaning that the index is used to find chromosome 20 and then it is filtered for the regions listed in the bed file.

**BAQ (Base Alignment Quality)**

BAQ is the Phred-scaled probability of a read base being misaligned. It greatly helps to reduce false SNPs caused by misalignments. BAQ is calculated using the probabilistic realignment method described in the paper “Improving SNP discovery by base alignment quality”, Heng Li, Bioinformatics, Volume 27, Issue 8 <https://doi.org/10.1093/bioinformatics/btr076>

BAQ is turned on when a reference file is supplied using the -f option. To disable it, use the -B option.

It is possible to store pre-calculated BAQ values in a SAM BQ:Z tag. Samtools mpileup will use the precalculated values if it finds them. The -E option can be used to make it ignore the contents of the BQ:Z tag and force it to recalculate the BAQ scores by making a new alignment.
    ]]></help>
    <expand macro="citations" />
</tool><|MERGE_RESOLUTION|>--- conflicted
+++ resolved
@@ -8,25 +8,12 @@
     <expand macro="version_command" />
     <command><![CDATA[
 
-<<<<<<< HEAD
     #set $input_bams = $input
     @PREPARE_IDX_MULTIPLE@
     @PREPARE_FASTA_IDX@
 
     samtools mpileup
-        -f '$reffa'
-=======
-    #if $reference_source.reference_source_selector == "history":
-        #set ref_fa = 'ref.fa'
-        ln -s '${reference_source.ref_file}' 'ref.fa' &&
-        samtools faidx ref.fa &&
-    #else:
-        #set ref_fa = str( $reference_source.ref_file.fields.path )
-    #end if
-
-    samtools mpileup
         -f '$ref_fa'
->>>>>>> a03582e7
     #for $i in range(len( $input_bams )):
         '${i}'
     #end for
