name: Galaxy Tool Linting and Tests for push and PR
on: [push, pull_request]
env:
  GALAXY_REPO: https://github.com/galaxyproject/galaxy
  GALAXY_RELEASE: release_20.09
  MAX_CHUNKS: 4
jobs:
  # the setup job does two things:
  # 1. cache the pip cache and .planemo
  # 2. determine the list of changed repositories
  # it produces one artifact which contains
  # - a file with the latest SHA from the chosen branch of the Galaxy repo
  # - a file containing the list of changed repositories
  # which are needed in subsequent steps.
  setup:
    name: Setup cache and determine changed repositories
    runs-on: ubuntu-latest
    outputs:
      nchunks: ${{ steps.get-chunks.outputs.nchunks }}
      chunk_list: ${{ steps.get-chunks.outputs.chunk_list }}
    strategy:
      matrix:
        python-version: [3.7]
    steps:
    - name: Print github context properties
      run: |
        echo 'event: ${{ github.event_name }}'
        echo 'sha: ${{ github.sha }}'
        echo 'ref: ${{ github.ref }}'
        echo 'head_ref: ${{ github.head_ref }}'
        echo 'base_ref: ${{ github.base_ref }}'
        echo 'event.before: ${{ github.event.before }}'
        echo 'event.after: ${{ github.event.after }}'
    - uses: actions/setup-python@v1
      with:
        python-version: ${{ matrix.python-version }}
    - name: Determine latest galaxy commit
      run: echo "GALAXY_HEAD_SHA=$(git ls-remote ${{ env.GALAXY_REPO }} refs/heads/${{ env.GALAXY_RELEASE }} | cut -f1)" >> $GITHUB_ENV
    - name: Save latest galaxy commit to artifact file
      run: echo $GALAXY_HEAD_SHA > galaxy.sha
    - uses: actions/upload-artifact@v2
      with:
        name: Workflow artifacts
        path: galaxy.sha
    - name: Cache .cache/pip
      uses: actions/cache@v2
      id: cache-pip
      with:
        path: ~/.cache/pip
        key: pip_cache_py_${{ matrix.python-version }}_gxy_$GALAXY_HEAD_SHA
    - name: Cache .planemo
      uses: actions/cache@v2
      id: cache-planemo
      with:
        path: ~/.planemo
        key: planemo_cache_py_${{ matrix.python-version }}_gxy_$GALAXY_HEAD_SHA
    # Install the `wheel` package so that when installing other packages which
    # are not available as wheels, pip will build a wheel for them, which can be cached.
    - name: Install wheel
      run: pip install wheel
    - name: Install Planemo and flake8
      run: pip install planemo flake8 flake8-import-order
    - name: Fake a Planemo run to update cache
      if: steps.cache-pip.outputs.cache-hit != 'true' || steps.cache-planemo.outputs.cache-hit != 'true'
      run: |
        touch tool.xml
        PIP_QUIET=1 planemo test --galaxy_python_version ${{ matrix.python-version }} --no_conda_auto_init --galaxy_source $GALAXY_REPO --galaxy_branch $GALAXY_RELEASE
    - uses: actions/checkout@v2
      with:
        fetch-depth: 0
    # The range of commits to check for changes is:
    # - `origin/master...` for all events happening on a feature branch
    # - for events on the master branch we compare against the sha before the event
    #   (note that this does not work for feature branch events since we want all
    #   commits on the feature branch and not just the commits of the last event)
    # - for pull requests we compare against the 1st ancestor, given the current
    #   HEAD is the merge between the PR branch and the base branch
    - name: Set commit range (push to the feature branch)
      if: github.ref != 'refs/heads/master' && github.event_name == 'push'
      run: |
        git fetch origin master
        echo "COMMIT_RANGE=origin/master..." >> $GITHUB_ENV
    - name: Set commit range (push to the master branch, e.g. merge)
      if: github.ref == 'refs/heads/master' && github.event_name == 'push'
      run: echo "COMMIT_RANGE=${{ github.event.before }}.." >> $GITHUB_ENV
    - name: Set commit range (pull request)
      if: github.event_name == 'pull_request'
      run: echo "COMMIT_RANGE=HEAD~.." >> $GITHUB_ENV
    - name: Planemo ci_find_repos
      run: planemo ci_find_repos --changed_in_commit_range $COMMIT_RANGE --exclude packages --exclude deprecated --exclude_from .tt_skip --output changed_repositories.list
    - name: Show repo list
      run: cat changed_repositories.list
    - name: Planemo ci_find_tools
      run: planemo ci_find_tools --changed_in_commit_range $COMMIT_RANGE --exclude packages --exclude deprecated --exclude_from .tt_skip --output changed_tools.list
    - name: Show tool list
      run: cat changed_tools.list
    - uses: actions/upload-artifact@v2
      with:
        name: Workflow artifacts
        path: |
          changed_repositories.list
          changed_tools.list
    - name: Get number of changed tools and compute number of chunks
      id: get-chunks
      run: |
        nchunks=$(wc -l < changed_tools.list)
        if [ "$nchunks" -gt "$MAX_CHUNKS" ]; then
            nchunks=$MAX_CHUNKS
        fi
        echo "::set-output name=nchunks::$nchunks"
        echo "::set-output name=chunk_list::'['$(seq -s ", " 0 $(($nchunks - 1)))']'"

  # Planemo lint the changed repositories
  lint:
    name: Lint tools
    needs: setup
    runs-on: ubuntu-latest
    strategy:
      fail-fast: false
      matrix:
        python-version: [3.7]
    steps:
    # checkout the repository
    # and use it as the current working directory
    - uses: actions/checkout@v2
      with:
        fetch-depth: 1
    - uses: actions/setup-python@v1
      with:
        python-version: ${{ matrix.python-version }}
    - uses: actions/download-artifact@v2
      with:
        name: Workflow artifacts
        path: ../workflow_artifacts/
    - name: Determine latest galaxy commit
      run: echo "GALAXY_HEAD_SHA=$(cat ../workflow_artifacts/galaxy.sha)" >> $GITHUB_ENV
    - name: Cache .cache/pip
      uses: actions/cache@v2
      id: cache-pip
      with:
        path: ~/.cache/pip
        key: pip_cache_py_${{ matrix.python-version }}_gxy_$GALAXY_HEAD_SHA
    - name: Install Planemo
      run: pip install planemo
    - name: Planemo lint
      run: |
        set -e
        while read -r DIR; do
            planemo shed_lint --tools --ensure_metadata --urls --report_level warn --fail_level error --recursive "$DIR";
        done < ../workflow_artifacts/changed_repositories.list
    - name: Check if each tool is in the list of repositories
      run: |
        set -e
        while read -r TOOL; do
            dn=$(dirname $TOOL);
            if ! grep -q $dn ../workflow_artifacts/changed_repos.list; then
                echo "$TOOL not in changed repository list: .shed.yml file missing" >&2
                exit 1
            fi
        done < ../workflow_artifacts/changed_tools.list

  # flake8 of Python scripts in the changed repositories
  flake8:
    name: Lint Python scripts
    needs: setup
    runs-on: ubuntu-latest
    strategy:
      fail-fast: false
      matrix:
        python-version: [3.7]
    steps:
    # checkout the repository to master
    # and use it as the current working directory
    - uses: actions/checkout@v2
      with:
        fetch-depth: 1
    - uses: actions/setup-python@v1
      with:
        python-version: ${{ matrix.python-version }}
    - uses: actions/download-artifact@v2
      with:
        name: Workflow artifacts
        path: ../workflow_artifacts/
    - name: Determine latest galaxy commit
      run: echo "GALAXY_HEAD_SHA=$(cat ../workflow_artifacts/galaxy.sha)" >> $GITHUB_ENV
    - name: Cache .cache/pip
      uses: actions/cache@v2
      id: cache-pip
      with:
        path: ~/.cache/pip
        key: pip_cache_py_${{ matrix.python-version }}_gxy_$GALAXY_HEAD_SHA
    - name: Install flake8
      run: pip install flake8 flake8-import-order
    - name: Flake8
      run: |
        if [ -s ../workflow_artifacts/changed_repositories.list ]; then
            flake8 $(cat ../workflow_artifacts/changed_repositories.list)
        fi

  lintr:
    name: Lint R scripts
    needs: setup
    runs-on: ubuntu-latest
    strategy:
      matrix:
        r-version: [4.0.1]
    steps:
    # checkout the repository to master
    # and use it as the current working directory
    - uses: actions/checkout@v2
      with:
        fetch-depth: 1
    - uses: actions/download-artifact@v2
      with:
        name: Workflow artifacts
        path: ../workflow_artifacts/
    - uses: r-lib/actions/setup-r@master
      with:
        r-version: ${{ matrix.r-version }}
    - name: Cache R packages
      uses: actions/cache@v2
      with:
        path: ${{ env.R_LIBS_USER }}
        key: r_cache_${{ matrix.r-version }}
    - name: Install non-R lintr dependencies
      run: sudo apt-get install libcurl4-openssl-dev 
    - name: Install lintr
      run: |
        install.packages('remotes')
        remotes::install_cran("lintr")
      shell: Rscript {0}
    - name: lintr
      run: |
        library(lintr)
        linters <- with_defaults(line_length_linter = NULL)
        con <- file("../workflow_artifacts/changed_repositories.list", "r")
        status <- 0
        while (TRUE) {
          repo <- readLines(con, n = 1)
          if (length(repo) == 0) {
             break
          }
          lnt <- lint_dir(repo, relative_path=T, linters=linters)
          if (length(lnt) > 0) {
            status <- 1
            for (l in lnt) {
              rel_path <- paste(repo, l$filename, sep="/")
              write(paste(paste(rel_path, l$line_number, l$column_number, sep=":"), l$message), stderr())
            }
          }
        }
        quit(status = status)
      shell: Rscript {0}

  # Planemo test the changed repositories, each chunk creates an artifact
  # containing HTML and JSON reports for the executed tests
  test:
    name: Test tools
    # This job runs on Linux
    runs-on: ubuntu-latest
    needs: setup
    strategy:
      fail-fast: false
      matrix:
        chunk: ${{ fromJson(needs.setup.outputs.chunk_list) }}
        python-version: [3.7]
    services:
      postgres:
        image: postgres:11
        env:
          POSTGRES_USER: postgres
          POSTGRES_PASSWORD: postgres
          POSTGRES_DB: postgres
        ports:
          - 5432:5432
    steps:
    # checkout the repository
    # and use it as the current working directory
    - uses: actions/checkout@v2
      with:
        fetch-depth: 1
    - uses: actions/setup-python@v1
      with:
        python-version: ${{ matrix.python-version }}
    - uses: actions/download-artifact@v2
      with:
        name: Workflow artifacts
        path: ../workflow_artifacts/
    - name: Determine latest galaxy commit
      run: echo "GALAXY_HEAD_SHA=$(cat ../workflow_artifacts/galaxy.sha)" >> $GITHUB_ENV
    - name: Cache .cache/pip
      uses: actions/cache@v2
      id: cache-pip
      with:
        path: ~/.cache/pip
        key: pip_cache_py_${{ matrix.python-version }}_gxy_$GALAXY_HEAD_SHA
    - name: Cache .planemo
      uses: actions/cache@v2
      id: cache-planemo
      with:
        path: ~/.planemo
        key: planemo_cache_py_${{ matrix.python-version }}_gxy_$GALAXY_HEAD_SHA
    - name: Install Planemo
      run: pip install planemo
    - name: Planemo ci_find_tools
<<<<<<< HEAD
      run: planemo ci_find_tools --chunk_count 4 --chunk ${{ matrix.chunk }} --changed_in_commit_range $COMMIT_RANGE --exclude packages --exclude deprecated --exclude_from .tt_skip --output changed_tools_chunk.list $(cat ../workflow_artifacts/changed_repositories.list)
    - name: Show tool list
      run: cat changed_tools_chunk.list
=======
      run: |
        touch changed_repositories_chunk.list changed_tools_chunk.list
        if [ -s ../workflow_artifacts/changed_repositories.list ]; then
            if [ $(wc -l < ../workflow_artifacts/changed_repositories.list) -eq 1 ]; then
                planemo ci_find_tools --chunk_count ${{ needs.setup.outputs.nchunks }} --chunk ${{ matrix.chunk }} \
                               --output changed_tools_chunk.list \
                               $(cat ../workflow_artifacts/changed_repositories.list)
            else
                planemo ci_find_repos --chunk_count ${{ needs.setup.outputs.nchunks }} --chunk ${{ matrix.chunk }} \
                               --output changed_repositories_chunk.list \
                               $(cat ../workflow_artifacts/changed_repositories.list)
            fi
        fi
    - name: Show changed tools/repositories chunk list
      run: cat changed_tools_chunk.list changed_repositories_chunk.list
>>>>>>> a101f905
    - name: Planemo test tools
      run: |
        mkdir json_output/
        while read -r TOOLS; do
           if grep -qf .tt_biocontainer_skip <(echo $TOOLS); then
               PLANEMO_OPTIONS=""
           else
               PLANEMO_OPTIONS="--biocontainers --no_dependency_resolution --no_conda_auto_init"
           fi
           json=$(mktemp -u -p json_output --suff .json)
           PIP_QUIET=1 planemo test --database_connection postgresql://postgres:postgres@localhost:5432/galaxy --no_conda_auto_init --galaxy_branch $GALAXY_RELEASE --biocontainers --no_dependency_resolution --galaxy_python_version ${{ matrix.python-version }} --test_output_json $json $TOOLS || true
           docker system prune --all --force --volumes || true
        done < changed_tools_chunk.list
        if [ ! -s changed_tools_chunk.list ]; then
            echo '{"tests":[]}' > $(mktemp -u -p json_output --suff .json)
        fi
    - name: Merge tool_test_output.json files
      run: find . -name tool_test_output.json -exec sh -c 'planemo merge_test_reports "$@" tool_test_output.json' sh {} +
    - name: Create tool_test_output.html
      run: planemo test_reports tool_test_output.json --test_output tool_test_output.html
    - name: Copy artifacts into place
      run: |
        mkdir upload
        mv tool_test_output.json tool_test_output.html upload/
    - uses: actions/upload-artifact@v2
      with:
        name: 'Tool test output ${{ matrix.chunk  }}'
        path: upload

  # - combine the results of the test chunks (which will never fail due
  #   to `|| true`) and create a global test report as json and html which
  #   is provided as artifact
  # - check if any tool test actually failed (by lookup in the combined json)
  #   and fail this step if this is the case
  combine_outputs:
    name: Combine chunked test results
    needs: test
    strategy:
      matrix:
        python-version: [3.7]
    # This job runs on Linux
    runs-on: ubuntu-latest
    steps:
    - uses: actions/download-artifact@v2
      with:
        path: artifacts
    - uses: actions/setup-python@v1
      with:
        python-version: ${{ matrix.python-version }}
    - name: Determine latest galaxy commit
      run: echo "GALAXY_HEAD_SHA=$(cat ../workflow_artifacts/galaxy.sha)" >> $GITHUB_ENV
    - name: Cache .cache/pip
      uses: actions/cache@v2
      id: cache-pip
      with:
        path: ~/.cache/pip
        key: pip_cache_py_${{ matrix.python-version }}_gxy_$GALAXY_HEAD_SHA
    - name: Install Planemo
      run: pip install planemo
    - name: Install jq
      run: sudo apt-get install jq
    - name: Combine outputs
      run: find artifacts/ -name tool_test_output.json -exec sh -c 'planemo merge_test_reports "$@" tool_test_output.json' sh {} +
    - name: Create tool_test_output.html
      run: planemo test_reports tool_test_output.json --test_output tool_test_output.html
    - name: Copy artifacts into place
      run: |
        mkdir upload
        mv tool_test_output.json tool_test_output.html upload/
    - uses: actions/upload-artifact@v2
      with:
        name: 'All tool test results'
        path: upload
    - name: Check status of combined status
      run: |
        if jq '.["tests"][]["data"]["status"]' upload/tool_test_output.json | grep -v "success"; then
            echo "Unsuccessful tests found, inspect the 'All tool test results' artifact for details."
            exit 1
        fi

  # deploy the tools to the toolsheds (first TTS for testing)
  deploy:
    name: Deploy
    needs: [lint,flake8,lintr,combine_outputs]
    strategy:
      matrix:
        python-version: [3.7]
    runs-on: ubuntu-latest
    if: github.ref == 'refs/heads/master' && github.repository_owner == 'galaxyproject'
    steps:
    - uses: actions/checkout@v2
      with:
        fetch-depth: 1
    - uses: actions/setup-python@v1
      with:
        python-version: ${{ matrix.python-version }}
    - uses: actions/download-artifact@v2
      with:
        name: Workflow artifacts
        path: ../workflow_artifacts/
    - name: Determine latest galaxy commit
      run: echo "GALAXY_HEAD_SHA=$(cat ../workflow_artifacts/galaxy.sha)" >> $GITHUB_ENV
    - name: Cache .cache/pip
      uses: actions/cache@v2
      id: cache-pip
      with:
        path: ~/.cache/pip
        key: pip_cache_py_${{ matrix.python-version }}_gxy_$GALAXY_HEAD_SHA
    - name: Install Planemo
      run: pip install planemo
    - name: Deploy on testtoolshed
      env:
        SHED_KEY: ${{ secrets.tts_api_key }}
      run: |
        while read -r DIR; do
            planemo shed_update --shed_target testtoolshed --shed_key "${{ env.SHED_KEY }}" --force_repository_creation "$DIR" || exit 1;
        done < ../workflow_artifacts/changed_repositories.list
      continue-on-error: true
    - name: Deploy on toolshed
      env:
        SHED_KEY: ${{ secrets.ts_api_key }}
      run: |
        while read -r DIR; do
            planemo shed_update --shed_target toolshed --shed_key "${{ env.SHED_KEY }}" --force_repository_creation "$DIR" || exit 1;
        done < ../workflow_artifacts/changed_repositories.list<|MERGE_RESOLUTION|>--- conflicted
+++ resolved
@@ -303,27 +303,9 @@
     - name: Install Planemo
       run: pip install planemo
     - name: Planemo ci_find_tools
-<<<<<<< HEAD
-      run: planemo ci_find_tools --chunk_count 4 --chunk ${{ matrix.chunk }} --changed_in_commit_range $COMMIT_RANGE --exclude packages --exclude deprecated --exclude_from .tt_skip --output changed_tools_chunk.list $(cat ../workflow_artifacts/changed_repositories.list)
+      run: planemo ci_find_tools --chunk_count ${{ needs.setup.outputs.nchunks }} --chunk ${{ matrix.chunk }} --exclude packages --exclude deprecated --exclude_from .tt_skip --output changed_tools_chunk.list $(cat ../workflow_artifacts/changed_repositories.list)
     - name: Show tool list
       run: cat changed_tools_chunk.list
-=======
-      run: |
-        touch changed_repositories_chunk.list changed_tools_chunk.list
-        if [ -s ../workflow_artifacts/changed_repositories.list ]; then
-            if [ $(wc -l < ../workflow_artifacts/changed_repositories.list) -eq 1 ]; then
-                planemo ci_find_tools --chunk_count ${{ needs.setup.outputs.nchunks }} --chunk ${{ matrix.chunk }} \
-                               --output changed_tools_chunk.list \
-                               $(cat ../workflow_artifacts/changed_repositories.list)
-            else
-                planemo ci_find_repos --chunk_count ${{ needs.setup.outputs.nchunks }} --chunk ${{ matrix.chunk }} \
-                               --output changed_repositories_chunk.list \
-                               $(cat ../workflow_artifacts/changed_repositories.list)
-            fi
-        fi
-    - name: Show changed tools/repositories chunk list
-      run: cat changed_tools_chunk.list changed_repositories_chunk.list
->>>>>>> a101f905
     - name: Planemo test tools
       run: |
         mkdir json_output/
